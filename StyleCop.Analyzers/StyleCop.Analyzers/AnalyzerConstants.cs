﻿namespace StyleCop.Analyzers
{
    using System.Threading.Tasks;
    using Microsoft.CodeAnalysis;

    internal static class AnalyzerConstants
    {
        static AnalyzerConstants()
        {
#if DEBUG
            // In DEBUG builds, the tests are enabled to simplify development and testing.
            DisabledNoTests = true;
#else
            DisabledNoTests = false;
#endif
        }

        /// <summary>
        /// Gets a reference value which can be passed to
        /// <see cref="DiagnosticDescriptor(string, string, string, string, DiagnosticSeverity, bool, string, string, string[])"/>
        /// to disable a diagnostic which is currently untested.
        /// </summary>
        /// <value>
        /// A reference value which can be passed to
        /// <see cref="DiagnosticDescriptor(string, string, string, string, DiagnosticSeverity, bool, string, string, string[])"/>
        /// to disable a diagnostic which is currently untested.
        /// </value>
        internal static bool DisabledNoTests { get; }

<<<<<<< HEAD
        internal static Task CompletedTask { get; } = Task.FromResult(false);
=======
        /// <summary>
        /// Gets a reference value which can be passed to
        /// <see cref="DiagnosticDescriptor(string, string, string, string, DiagnosticSeverity, bool, string, string, string[])"/>
        /// to indicate that the diagnostic should be enabled by default.
        /// </summary>
        /// <value>
        /// A reference value which can be passed to
        /// <see cref="DiagnosticDescriptor(string, string, string, string, DiagnosticSeverity, bool, string, string, string[])"/>
        /// to indicate that the diagnostic should be enabled by default.
        /// </value>
        internal static bool EnabledByDefault => true;
>>>>>>> ec4abef8
    }
}<|MERGE_RESOLUTION|>--- conflicted
+++ resolved
@@ -27,9 +27,6 @@
         /// </value>
         internal static bool DisabledNoTests { get; }
 
-<<<<<<< HEAD
-        internal static Task CompletedTask { get; } = Task.FromResult(false);
-=======
         /// <summary>
         /// Gets a reference value which can be passed to
         /// <see cref="DiagnosticDescriptor(string, string, string, string, DiagnosticSeverity, bool, string, string, string[])"/>
@@ -41,6 +38,7 @@
         /// to indicate that the diagnostic should be enabled by default.
         /// </value>
         internal static bool EnabledByDefault => true;
->>>>>>> ec4abef8
+
+        internal static Task CompletedTask { get; } = Task.FromResult(false);
     }
 }