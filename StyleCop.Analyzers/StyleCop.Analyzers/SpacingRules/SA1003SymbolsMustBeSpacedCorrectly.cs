--- conflicted
+++ resolved
@@ -8,10 +8,6 @@
     using Microsoft.CodeAnalysis.CSharp.Syntax;
     using Microsoft.CodeAnalysis.Diagnostics;
     using StyleCop.Analyzers.Helpers;
-<<<<<<< HEAD
-
-=======
->>>>>>> 402fb59a
 
     /// <summary>
     /// The spacing around an operator symbol is incorrect, within a C# code file.
@@ -51,15 +47,12 @@
         /// </summary>
         public const string DiagnosticId = "SA1003";
         private const string Title = "Symbols must be spaced correctly";
-        private const string MessageFormat = "Operator '{0}' must {1}.";
-<<<<<<< HEAD
         private const string MessageFormatNotFollowedByComment = "Operator '{0}' must not be followed by a comment.";
         private const string MessageFormatPrecededByWhitespace = "Operator '{0}' must be preceded by whitespace.";
         private const string MessageFormatNotPrecededByWhitespace = "Operator '{0}' must not be preceded by whitespace.";
         private const string MessageFormatFollowedByWhitespace = "Operator '{0}' must be followed by whitespace.";
         private const string MessageFormatNotFollowedByWhitespace = "Operator '{0}' must not be followed by whitespace.";
         private const string MessageFormatNotAtEndOfLine = "Operator '{0}' must not appear at the end of a line.";
-        private const string Category = "StyleCop.CSharp.SpacingRules";
         private const string Description = "The spacing around an operator symbol is incorrect, within a C# code file.";
         private const string HelpLink = "http://www.stylecop.com/docs/SA1003.html";
 
@@ -77,7 +70,7 @@
         /// A diagnostic descriptor.
         /// </value>
         public static DiagnosticDescriptor DescriptorNotFollowedByComment { get; } =
-            new DiagnosticDescriptor(DiagnosticId, Title, MessageFormatNotFollowedByComment, Category, DiagnosticSeverity.Warning, AnalyzerConstants.EnabledByDefault, Description, HelpLink);
+            new DiagnosticDescriptor(DiagnosticId, Title, MessageFormatNotFollowedByComment, AnalyzerCategory.SpacingRules, DiagnosticSeverity.Warning, AnalyzerConstants.EnabledByDefault, Description, HelpLink);
 
         /// <summary>
         /// Gets the descriptor indicating that an operator must be preceded by whitespace.
@@ -86,7 +79,7 @@
         /// A diagnostic descriptor.
         /// </value>
         public static DiagnosticDescriptor DescriptorPrecededByWhitespace { get; } =
-            new DiagnosticDescriptor(DiagnosticId, Title, MessageFormatPrecededByWhitespace, Category, DiagnosticSeverity.Warning, AnalyzerConstants.EnabledByDefault, Description, HelpLink);
+            new DiagnosticDescriptor(DiagnosticId, Title, MessageFormatPrecededByWhitespace, AnalyzerCategory.SpacingRules, DiagnosticSeverity.Warning, AnalyzerConstants.EnabledByDefault, Description, HelpLink);
 
         /// <summary>
         /// Gets the descriptor indicating that an operator must be preceded by whitespace.
@@ -95,14 +88,7 @@
         /// A diagnostic descriptor.
         /// </value>
         public static DiagnosticDescriptor DescriptorNotPrecededByWhitespace { get; } =
-            new DiagnosticDescriptor(DiagnosticId, Title, MessageFormatNotPrecededByWhitespace, Category, DiagnosticSeverity.Warning, AnalyzerConstants.EnabledByDefault, Description, HelpLink);
-=======
-        private const string Description = "The spacing around an operator symbol is incorrect, within a C# code file.";
-        private const string HelpLink = "http://www.stylecop.com/docs/SA1003.html";
-
-        private static readonly DiagnosticDescriptor Descriptor =
-            new DiagnosticDescriptor(DiagnosticId, Title, MessageFormat, AnalyzerCategory.SpacingRules, DiagnosticSeverity.Warning, AnalyzerConstants.DisabledNoTests, Description, HelpLink);
->>>>>>> 402fb59a
+            new DiagnosticDescriptor(DiagnosticId, Title, MessageFormatNotPrecededByWhitespace, AnalyzerCategory.SpacingRules, DiagnosticSeverity.Warning, AnalyzerConstants.EnabledByDefault, Description, HelpLink);
 
         /// <summary>
         /// Gets the descriptor indicating that an operator must be followed by whitespace.
@@ -111,7 +97,7 @@
         /// A diagnostic descriptor.
         /// </value>
         public static DiagnosticDescriptor DescriptorFollowedByWhitespace { get; } =
-            new DiagnosticDescriptor(DiagnosticId, Title, MessageFormatFollowedByWhitespace, Category, DiagnosticSeverity.Warning, AnalyzerConstants.EnabledByDefault, Description, HelpLink);
+            new DiagnosticDescriptor(DiagnosticId, Title, MessageFormatFollowedByWhitespace, AnalyzerCategory.SpacingRules, DiagnosticSeverity.Warning, AnalyzerConstants.EnabledByDefault, Description, HelpLink);
 
         /// <summary>
         /// Gets the descriptor indicating that an operator must be preceded by whitespace.
@@ -120,7 +106,7 @@
         /// A diagnostic descriptor.
         /// </value>
         public static DiagnosticDescriptor DescriptorNotFollowedByWhitespace { get; } =
-            new DiagnosticDescriptor(DiagnosticId, Title, MessageFormatNotFollowedByWhitespace, Category, DiagnosticSeverity.Warning, AnalyzerConstants.EnabledByDefault, Description, HelpLink);
+            new DiagnosticDescriptor(DiagnosticId, Title, MessageFormatNotFollowedByWhitespace, AnalyzerCategory.SpacingRules, DiagnosticSeverity.Warning, AnalyzerConstants.EnabledByDefault, Description, HelpLink);
 
         /// <summary>
         /// Gets the descriptor indicating that an operator must be appear at the end of a text line.
@@ -129,7 +115,7 @@
         /// A diagnostic descriptor.
         /// </value>
         public static DiagnosticDescriptor DescriptorNotAtEndOfLine { get; } =
-            new DiagnosticDescriptor(DiagnosticId, Title, MessageFormatNotAtEndOfLine, Category, DiagnosticSeverity.Warning, AnalyzerConstants.EnabledByDefault, Description, HelpLink);
+            new DiagnosticDescriptor(DiagnosticId, Title, MessageFormatNotAtEndOfLine, AnalyzerCategory.SpacingRules, DiagnosticSeverity.Warning, AnalyzerConstants.EnabledByDefault, Description, HelpLink);
 
         /// <inheritdoc/>
         public override ImmutableArray<DiagnosticDescriptor> SupportedDiagnostics { get; } =
@@ -259,7 +245,6 @@
                 && !precedingToken.IsKind(SyntaxKind.OpenParenToken)
                 && !precedingToken.IsKind(SyntaxKind.OpenBracketToken);
 
-<<<<<<< HEAD
             var tokenString = castExpression.OpenParenToken.ToString() + castExpression.Type.ToString() + castExpression.CloseParenToken.ToString();
             CheckToken(context, castExpression.OpenParenToken, mustHaveLeadingWhitespace, false, false, tokenString);
             CheckToken(context, castExpression.CloseParenToken, false, false, false, tokenString);
@@ -288,11 +273,6 @@
             var followingTriviaList = token.TrailingTrivia.AddRange(followingToken.LeadingTrivia);
 
             if (withLeadingWhitespace)
-=======
-            bool precededBySpace;
-
-            if (token.IsFirstInLine())
->>>>>>> 402fb59a
             {
                 // Don't report missing leading whitespace when the token is the first token on a text line.
                 if ((IndentationHelper.GetFirstTokenOnTextLine(token) != token)
@@ -313,14 +293,7 @@
                 }
             }
 
-<<<<<<< HEAD
             if (!allowAtEndOfLine && token.TrailingTrivia.Any(SyntaxKind.EndOfLineTrivia))
-=======
-            bool followedBySpace = token.IsFollowedByWhitespace();
-            bool lastInLine = token.IsLastInLine();
-
-            if (!allowAtLineEnd && lastInLine)
->>>>>>> 402fb59a
             {
                 var properties = ImmutableDictionary.Create<string, string>();
 
