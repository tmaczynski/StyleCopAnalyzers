--- conflicted
+++ resolved
@@ -123,10 +123,9 @@
   <data name="SA1617CodeFix" xml:space="preserve">
     <value>Remove &lt;returns&gt; XML comment</value>
   </data>
-<<<<<<< HEAD
   <data name="SA1633CodeFix" xml:space="preserve">
     <value>Add Fileheader</value>
-=======
+  </data>
   <data name="SA1633Description" xml:space="preserve">
     <value>A C# code file is missing a standard file header.</value>
   </data>
@@ -210,7 +209,6 @@
   </data>
   <data name="SA1641Title" xml:space="preserve">
     <value>File header company name text must match</value>
->>>>>>> 58f4bc8c
   </data>
   <data name="SA1642SA1643CodeFix" xml:space="preserve">
     <value>Add standard text</value>
