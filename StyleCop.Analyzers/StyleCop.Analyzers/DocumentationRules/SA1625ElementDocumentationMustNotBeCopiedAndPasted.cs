--- conflicted
+++ resolved
@@ -11,7 +11,6 @@
     using Helpers;
     using Helpers.ObjectPools;
     using Microsoft.CodeAnalysis;
-    using Microsoft.CodeAnalysis.CSharp;
     using Microsoft.CodeAnalysis.CSharp.Syntax;
     using Microsoft.CodeAnalysis.Diagnostics;
 
@@ -77,14 +76,10 @@
         private static readonly DiagnosticDescriptor Descriptor =
             new DiagnosticDescriptor(DiagnosticId, Title, MessageFormat, AnalyzerCategory.DocumentationRules, DiagnosticSeverity.Warning, AnalyzerConstants.EnabledByDefault, Description, HelpLink);
 
-<<<<<<< HEAD
-        private static readonly Action<SyntaxNodeAnalysisContext> DocumentationTriviaAction = HandleDocumentationTrivia;
-=======
         public SA1625ElementDocumentationMustNotBeCopiedAndPasted()
             : base(inheritDocSuppressesWarnings: false)
         {
         }
->>>>>>> 5db7b46b
 
         /// <inheritdoc/>
         public override ImmutableArray<DiagnosticDescriptor> SupportedDiagnostics { get; } =
@@ -93,12 +88,6 @@
         /// <inheritdoc/>
         protected override void HandleXmlElement(SyntaxNodeAnalysisContext context, IEnumerable<XmlNodeSyntax> syntaxList, params Location[] diagnosticLocations)
         {
-<<<<<<< HEAD
-            context.ConfigureGeneratedCodeAnalysis(GeneratedCodeAnalysisFlags.None);
-            context.EnableConcurrentExecution();
-
-            context.RegisterSyntaxNodeAction(DocumentationTriviaAction, SyntaxKinds.DocumentationComment);
-=======
             var objectPool = SharedPools.Default<HashSet<string>>();
             HashSet<string> documentationTexts = objectPool.Allocate();
 
@@ -123,7 +112,6 @@
             }
 
             objectPool.ClearAndFree(documentationTexts);
->>>>>>> 5db7b46b
         }
 
         /// <inheritdoc/>
@@ -140,7 +128,7 @@
                     var builder = StringBuilderPool.Allocate();
 
                     foreach (var node in x.Nodes())
-        {
+                    {
                         builder.Append(node.ToString().Trim());
                     }
 
