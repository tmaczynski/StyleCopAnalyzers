--- conflicted
+++ resolved
@@ -41,43 +41,19 @@
         private static readonly DiagnosticDescriptor Descriptor =
             new DiagnosticDescriptor(DiagnosticId, Title, MessageFormat, AnalyzerCategory.DocumentationRules, DiagnosticSeverity.Warning, AnalyzerConstants.EnabledByDefault, Description, HelpLink);
 
-<<<<<<< HEAD
-        private static readonly Action<SyntaxNodeAnalysisContext> XmlElementAction = HandleXmlElement;
-        private static readonly Action<SyntaxNodeAnalysisContext> XmlEmptyElementAction = HandleXmlEmptyElement;
-=======
         public SA1616ElementReturnValueDocumentationMustHaveText()
             : base(matchElementName: XmlCommentHelper.ReturnsXmlTag, inheritDocSuppressesWarnings: true)
         {
         }
->>>>>>> 5db7b46b
 
         /// <inheritdoc/>
         public override ImmutableArray<DiagnosticDescriptor> SupportedDiagnostics { get; } =
             ImmutableArray.Create(Descriptor);
 
         /// <inheritdoc/>
-<<<<<<< HEAD
-        public override void Initialize(AnalysisContext context)
-        {
-            context.ConfigureGeneratedCodeAnalysis(GeneratedCodeAnalysisFlags.None);
-            context.EnableConcurrentExecution();
-
-            context.RegisterSyntaxNodeAction(XmlElementAction, SyntaxKind.XmlElement);
-            context.RegisterSyntaxNodeAction(XmlEmptyElementAction, SyntaxKind.XmlEmptyElement);
-        }
-
-        private static void HandleXmlElement(SyntaxNodeAnalysisContext context)
-        {
-            XmlElementSyntax emptyElement = context.Node as XmlElementSyntax;
-
-            var name = emptyElement?.StartTag?.Name;
-
-            if (string.Equals(name.ToString(), XmlCommentHelper.ReturnsXmlTag) && XmlCommentHelper.IsConsideredEmpty(emptyElement))
-=======
         protected override void HandleXmlElement(SyntaxNodeAnalysisContext context, IEnumerable<XmlNodeSyntax> syntaxList, params Location[] diagnosticLocations)
         {
             foreach (var syntax in syntaxList)
->>>>>>> 5db7b46b
             {
                 bool isEmpty = syntax is XmlEmptyElementSyntax || XmlCommentHelper.IsConsideredEmpty(syntax);
                 if (isEmpty)
