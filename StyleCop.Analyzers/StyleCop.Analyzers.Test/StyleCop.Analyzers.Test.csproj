--- conflicted
+++ resolved
@@ -235,12 +235,10 @@
     <Compile Include="OrderingRules\SA1201UnitTests.cs" />
     <Compile Include="OrderingRules\SA1205UnitTests.cs" />
     <Compile Include="OrderingRules\SA1208UnitTests.cs" />
-<<<<<<< HEAD
     <Compile Include="OrderingRules\SA1210UnitTests.cs" />
-=======
     <Compile Include="OrderingRules\SA1209UnitTests.cs" />
+    <Compile Include="OrderingRules\SA1210UnitTests.cs" />
     <Compile Include="OrderingRules\SA1211UnitTests.cs" />
->>>>>>> 4eb8a0a2
     <Compile Include="OrderingRules\SA1212UnitTests.cs" />
     <Compile Include="OrderingRules\SA1213UnitTests.cs" />
     <Compile Include="OrderingRules\SA1214UnitTests.cs" />
