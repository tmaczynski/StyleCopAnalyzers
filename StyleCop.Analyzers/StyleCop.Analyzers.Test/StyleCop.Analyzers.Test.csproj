﻿<?xml version="1.0" encoding="utf-8"?>
<Project ToolsVersion="4.0" DefaultTargets="Build" xmlns="http://schemas.microsoft.com/developer/msbuild/2003">
  <Import Project="..\..\packages\xunit.runner.visualstudio.2.1.0-beta3-build1069\build\net20\xunit.runner.visualstudio.props" Condition="Exists('..\..\packages\xunit.runner.visualstudio.2.1.0-beta3-build1069\build\net20\xunit.runner.visualstudio.props')" />
  <Import Project="..\..\packages\xunit.core.2.1.0-beta3-build3029\build\portable-net45+dnxcore50+win+wpa81+wp80+monotouch+monoandroid+Xamarin.iOS\xunit.core.props" Condition="Exists('..\..\packages\xunit.core.2.1.0-beta3-build3029\build\portable-net45+dnxcore50+win+wpa81+wp80+monotouch+monoandroid+Xamarin.iOS\xunit.core.props')" />
  <PropertyGroup>
    <Configuration Condition=" '$(Configuration)' == '' ">Debug</Configuration>
    <Platform Condition=" '$(Platform)' == '' ">AnyCPU</Platform>
    <ProductVersion>8.0.30703</ProductVersion>
    <SchemaVersion>2.0</SchemaVersion>
    <ProjectGuid>{3EB54B68-A7AA-45E8-A97B-A0746712140B}</ProjectGuid>
    <ProjectTypeGuids>{3AC096D0-A1C2-E12C-1390-A8335801FDAB};{FAE04EC0-301F-11D3-BF4B-00C04F79EFBC}</ProjectTypeGuids>
    <OutputType>Library</OutputType>
    <AppDesignerFolder>Properties</AppDesignerFolder>
    <RootNamespace>StyleCop.Analyzers.Test</RootNamespace>
    <AssemblyName>StyleCop.Analyzers.Test</AssemblyName>
    <TargetFrameworkVersion>v4.5.2</TargetFrameworkVersion>
    <FileAlignment>512</FileAlignment>
    <TargetFrameworkProfile />
  </PropertyGroup>
  <PropertyGroup Condition=" '$(Configuration)|$(Platform)' == 'Debug|AnyCPU' ">
    <DebugSymbols>true</DebugSymbols>
    <DebugType>full</DebugType>
    <Optimize>false</Optimize>
    <OutputPath>bin\Debug\</OutputPath>
    <DefineConstants>DEBUG;TRACE</DefineConstants>
    <ErrorReport>prompt</ErrorReport>
    <WarningLevel>4</WarningLevel>
    <Prefer32Bit>false</Prefer32Bit>
    <CodeAnalysisRuleSet>..\StyleCop.Analyzers.ruleset</CodeAnalysisRuleSet>
  </PropertyGroup>
  <PropertyGroup Condition=" '$(Configuration)|$(Platform)' == 'Release|AnyCPU' ">
    <DebugType>pdbonly</DebugType>
    <Optimize>true</Optimize>
    <OutputPath>bin\Release\</OutputPath>
    <DefineConstants>TRACE</DefineConstants>
    <ErrorReport>prompt</ErrorReport>
    <WarningLevel>4</WarningLevel>
    <Prefer32Bit>false</Prefer32Bit>
    <CodeAnalysisRuleSet>..\StyleCop.Analyzers.ruleset</CodeAnalysisRuleSet>
  </PropertyGroup>
  <PropertyGroup>
    <!--
      Make sure any documentation comments which are included in code get checked for syntax during the build, but do
      not report warnings for missing comments.

      CS1573: Parameter 'parameter' has no matching param tag in the XML comment for 'parameter' (but other parameters do)
      CS1591: Missing XML comment for publicly visible type or member 'Type_or_Member'
    -->
    <DocumentationFile>$(OutputPath)$(AssemblyName).xml</DocumentationFile>
    <NoWarn>$(NoWarn),1573,1591</NoWarn>
  </PropertyGroup>
  <ItemGroup>
    <Reference Include="Microsoft.CodeAnalysis, Version=1.0.0.0, Culture=neutral, PublicKeyToken=31bf3856ad364e35, processorArchitecture=MSIL">
      <HintPath>..\..\packages\Microsoft.CodeAnalysis.Common.1.0.0\lib\net45\Microsoft.CodeAnalysis.dll</HintPath>
      <Private>True</Private>
    </Reference>
    <Reference Include="Microsoft.CodeAnalysis.CSharp, Version=1.0.0.0, Culture=neutral, PublicKeyToken=31bf3856ad364e35, processorArchitecture=MSIL">
      <HintPath>..\..\packages\Microsoft.CodeAnalysis.CSharp.1.0.0\lib\net45\Microsoft.CodeAnalysis.CSharp.dll</HintPath>
      <Private>True</Private>
    </Reference>
    <Reference Include="Microsoft.CodeAnalysis.CSharp.Workspaces, Version=1.0.0.0, Culture=neutral, PublicKeyToken=31bf3856ad364e35, processorArchitecture=MSIL">
      <HintPath>..\..\packages\Microsoft.CodeAnalysis.CSharp.Workspaces.1.0.0\lib\net45\Microsoft.CodeAnalysis.CSharp.Workspaces.dll</HintPath>
      <Private>True</Private>
    </Reference>
    <Reference Include="Microsoft.CodeAnalysis.Workspaces, Version=1.0.0.0, Culture=neutral, PublicKeyToken=31bf3856ad364e35, processorArchitecture=MSIL">
      <HintPath>..\..\packages\Microsoft.CodeAnalysis.Workspaces.Common.1.0.0\lib\net45\Microsoft.CodeAnalysis.Workspaces.dll</HintPath>
      <Private>True</Private>
    </Reference>
    <Reference Include="Microsoft.CodeAnalysis.Workspaces.Desktop, Version=1.0.0.0, Culture=neutral, PublicKeyToken=31bf3856ad364e35, processorArchitecture=MSIL">
      <HintPath>..\..\packages\Microsoft.CodeAnalysis.Workspaces.Common.1.0.0\lib\net45\Microsoft.CodeAnalysis.Workspaces.Desktop.dll</HintPath>
      <Private>True</Private>
    </Reference>
    <Reference Include="System" />
    <Reference Include="System.Collections.Immutable, Version=1.1.36.0, Culture=neutral, PublicKeyToken=b03f5f7f11d50a3a, processorArchitecture=MSIL">
      <HintPath>..\..\packages\System.Collections.Immutable.1.1.36\lib\portable-net45+win8+wp8+wpa81\System.Collections.Immutable.dll</HintPath>
      <Private>True</Private>
    </Reference>
    <Reference Include="System.Composition.AttributedModel">
      <HintPath>..\..\packages\Microsoft.Composition.1.0.27\lib\portable-net45+win8+wp8+wpa81\System.Composition.AttributedModel.dll</HintPath>
    </Reference>
    <Reference Include="System.Composition.Convention">
      <HintPath>..\..\packages\Microsoft.Composition.1.0.27\lib\portable-net45+win8+wp8+wpa81\System.Composition.Convention.dll</HintPath>
    </Reference>
    <Reference Include="System.Composition.Hosting">
      <HintPath>..\..\packages\Microsoft.Composition.1.0.27\lib\portable-net45+win8+wp8+wpa81\System.Composition.Hosting.dll</HintPath>
    </Reference>
    <Reference Include="System.Composition.Runtime">
      <HintPath>..\..\packages\Microsoft.Composition.1.0.27\lib\portable-net45+win8+wp8+wpa81\System.Composition.Runtime.dll</HintPath>
    </Reference>
    <Reference Include="System.Composition.TypedParts">
      <HintPath>..\..\packages\Microsoft.Composition.1.0.27\lib\portable-net45+win8+wp8+wpa81\System.Composition.TypedParts.dll</HintPath>
    </Reference>
    <Reference Include="System.Core" />
    <Reference Include="System.Reflection.Metadata, Version=1.0.21.0, Culture=neutral, PublicKeyToken=b03f5f7f11d50a3a, processorArchitecture=MSIL">
      <HintPath>..\..\packages\System.Reflection.Metadata.1.0.21\lib\portable-net45+win8\System.Reflection.Metadata.dll</HintPath>
      <Private>True</Private>
    </Reference>
    <Reference Include="System.Xml.Linq" />
    <Reference Include="System.Data.DataSetExtensions" />
    <Reference Include="Microsoft.CSharp" />
    <Reference Include="System.Data" />
    <Reference Include="System.Xml" />
    <Reference Include="xunit.abstractions, Version=2.0.0.0, Culture=neutral, PublicKeyToken=8d05b1bb7a6fdb6c, processorArchitecture=MSIL">
      <HintPath>..\..\packages\xunit.abstractions.2.0.0\lib\net35\xunit.abstractions.dll</HintPath>
      <Private>True</Private>
    </Reference>
    <Reference Include="xunit.assert, Version=2.1.0.3029, Culture=neutral, PublicKeyToken=8d05b1bb7a6fdb6c, processorArchitecture=MSIL">
      <HintPath>..\..\packages\xunit.assert.2.1.0-beta3-build3029\lib\portable-net45+dnxcore50+win+wpa81+wp80+monotouch+monoandroid+Xamarin.iOS\xunit.assert.dll</HintPath>
      <Private>True</Private>
    </Reference>
    <Reference Include="xunit.core, Version=2.1.0.3029, Culture=neutral, PublicKeyToken=8d05b1bb7a6fdb6c, processorArchitecture=MSIL">
      <HintPath>..\..\packages\xunit.extensibility.core.2.1.0-beta3-build3029\lib\portable-net45+dnxcore50+win+wpa81+wp80+monotouch+monoandroid+Xamarin.iOS\xunit.core.dll</HintPath>
      <Private>True</Private>
    </Reference>
  </ItemGroup>
  <ItemGroup>
    <Compile Include="DocumentationRules\FileHeaderTestBase.cs" />
    <Compile Include="DocumentationRules\SA1600UnitTests.cs" />
    <Compile Include="DocumentationRules\SA1601UnitTests.cs" />
    <Compile Include="DocumentationRules\SA1602UnitTests.cs" />
    <Compile Include="DocumentationRules\SA1603UnitTests.cs" />
    <Compile Include="DocumentationRules\SA1604UnitTests.cs" />
    <Compile Include="DocumentationRules\SA1605UnitTests.cs" />
    <Compile Include="DocumentationRules\SA1606UnitTests.cs" />
    <Compile Include="DocumentationRules\SA1607UnitTests.cs" />
    <Compile Include="DocumentationRules\SA1608UnitTests.cs" />
    <Compile Include="DocumentationRules\SA1609UnitTests.cs" />
    <Compile Include="DocumentationRules\SA1610UnitTests.cs" />
    <Compile Include="DocumentationRules\SA1611UnitTests.cs" />
    <Compile Include="DocumentationRules\SA1612UnitTests.cs" />
    <Compile Include="DocumentationRules\SA1613UnitTests.cs" />
    <Compile Include="DocumentationRules\SA1614UnitTests.cs" />
    <Compile Include="DocumentationRules\SA1615UnitTests.cs" />
    <Compile Include="DocumentationRules\SA1616UnitTests.cs" />
    <Compile Include="DocumentationRules\SA1617UnitTests.cs" />
    <Compile Include="DocumentationRules\SA1618UnitTests.cs" />
    <Compile Include="DocumentationRules\SA1619UnitTests.cs" />
    <Compile Include="DocumentationRules\SA1620UnitTests.cs" />
    <Compile Include="DocumentationRules\SA1621UnitTests.cs" />
    <Compile Include="DocumentationRules\SA1622UnitTests.cs" />
    <Compile Include="DocumentationRules\SA1626UnitTests.cs" />
    <Compile Include="DocumentationRules\SA1633UnitTests.cs" />
    <Compile Include="DocumentationRules\SA1634UnitTests.cs" />
    <Compile Include="DocumentationRules\SA1635UnitTests.cs" />
    <Compile Include="DocumentationRules\SA1637UnitTests.cs" />
    <Compile Include="DocumentationRules\SA1638UnitTests.cs" />
    <Compile Include="DocumentationRules\SA1639UnitTests.cs" />
    <Compile Include="DocumentationRules\SA1640UnitTests.cs" />
    <Compile Include="DocumentationRules\SA1642UnitTests.cs" />
    <Compile Include="DocumentationRules\SA1643UnitTests.cs" />
    <Compile Include="DocumentationRules\SA1651UnitTests.cs" />
    <Compile Include="ExclusionTests.cs" />
    <Compile Include="ExportCodeFixProviderAttributeNameTest.cs" />
    <Compile Include="Helpers\CodeFixVerifier.Helper.cs" />
    <Compile Include="Helpers\DiagnosticResult.cs" />
    <Compile Include="Helpers\DiagnosticVerifier.Helper.cs" />
<<<<<<< HEAD
    <Compile Include="Helpers\ExclusionTestAnalyzer.cs" />
=======
    <Compile Include="Helpers\TestDiagnosticProvider.cs" />
>>>>>>> db2bd014
    <Compile Include="LayoutRules\SA1500\SA1500UnitTests.Blocks.cs" />
    <Compile Include="LayoutRules\SA1500\SA1500UnitTests.Classes.cs" />
    <Compile Include="LayoutRules\SA1500\SA1500UnitTests.Constructors.cs" />
    <Compile Include="LayoutRules\SA1500\SA1500UnitTests.cs" />
    <Compile Include="LayoutRules\SA1500\SA1500UnitTests.Delegates.cs" />
    <Compile Include="LayoutRules\SA1500\SA1500UnitTests.Destructors.cs" />
    <Compile Include="LayoutRules\SA1500\SA1500UnitTests.DoWhiles.cs" />
    <Compile Include="LayoutRules\SA1500\SA1500UnitTests.Enums.cs" />
    <Compile Include="LayoutRules\SA1500\SA1500UnitTests.Events.cs" />
    <Compile Include="LayoutRules\SA1500\SA1500UnitTests.Ifs.cs" />
    <Compile Include="LayoutRules\SA1500\SA1500UnitTests.Indexers.cs" />
    <Compile Include="LayoutRules\SA1500\SA1500UnitTests.Interfaces.cs" />
    <Compile Include="LayoutRules\SA1500\SA1500UnitTests.LambdaExpressions.cs" />
    <Compile Include="LayoutRules\SA1500\SA1500UnitTests.Methods.cs" />
    <Compile Include="LayoutRules\SA1500\SA1500UnitTests.Namespaces.cs" />
    <Compile Include="LayoutRules\SA1500\SA1500UnitTests.ObjectInitializers.cs" />
    <Compile Include="LayoutRules\SA1500\SA1500UnitTests.Properties.cs" />
    <Compile Include="LayoutRules\SA1500\SA1500UnitTests.StatementBlocks.cs" />
    <Compile Include="LayoutRules\SA1500\SA1500UnitTests.Structs.cs" />
    <Compile Include="LayoutRules\SA1500\SA1500UnitTests.Switches.cs" />
    <Compile Include="LayoutRules\SA1500\SA1500UnitTests.TryCatchFinallys.cs" />
    <Compile Include="LayoutRules\SA1501UnitTests.cs" />
    <Compile Include="LayoutRules\SA1502\SA1502UnitTests.Constructors.cs" />
    <Compile Include="LayoutRules\SA1502\SA1502UnitTests.cs" />
    <Compile Include="LayoutRules\SA1502\SA1502UnitTests.Destructors.cs" />
    <Compile Include="LayoutRules\SA1502\SA1502UnitTests.Enums.cs" />
    <Compile Include="LayoutRules\SA1502\SA1502UnitTests.Events.cs" />
    <Compile Include="LayoutRules\SA1502\SA1502UnitTests.Indexers.cs" />
    <Compile Include="LayoutRules\SA1502\SA1502UnitTests.Interfaces.cs" />
    <Compile Include="LayoutRules\SA1502\SA1502UnitTests.Methods.cs" />
    <Compile Include="LayoutRules\SA1502\SA1502UnitTests.Namespaces.cs" />
    <Compile Include="LayoutRules\SA1502\SA1502UnitTests.Properties.cs" />
    <Compile Include="LayoutRules\SA1502\SA1502UnitTests.TypeDeclarations.cs" />
    <Compile Include="LayoutRules\SA1503UnitTests.cs" />
    <Compile Include="LayoutRules\SA1504UnitTests.cs" />
    <Compile Include="LayoutRules\SA1505UnitTests.cs" />
    <Compile Include="LayoutRules\SA1506UnitTests.cs" />
    <Compile Include="LayoutRules\SA1507UnitTests.cs" />
    <Compile Include="LayoutRules\SA1508UnitTests.cs" />
    <Compile Include="LayoutRules\SA1509UnitTests.cs" />
    <Compile Include="LayoutRules\SA1510UnitTests.cs" />
    <Compile Include="LayoutRules\SA1511UnitTests.cs" />
    <Compile Include="LayoutRules\SA1512UnitTests.cs" />
    <Compile Include="LayoutRules\SA1513UnitTests.cs" />
    <Compile Include="LayoutRules\SA1514UnitTests.cs" />
    <Compile Include="LayoutRules\SA1515UnitTests.cs" />
    <Compile Include="LayoutRules\SA1516UnitTests.cs" />
    <Compile Include="LayoutRules\SA1517UnitTests.cs" />
    <Compile Include="LayoutRules\SA1518UnitTests.cs" />
    <Compile Include="LayoutRules\SA1519UnitTests.cs" />
    <Compile Include="LayoutRules\SA1520UnitTests.cs" />
    <Compile Include="MaintainabilityRules\DebugMessagesUnitTestsBase.cs" />
    <Compile Include="MaintainabilityRules\FileMayOnlyContainTestBase.cs" />
    <Compile Include="MaintainabilityRules\SA1119UnitTests.cs" />
    <Compile Include="MaintainabilityRules\SA1400UnitTests.cs" />
    <Compile Include="MaintainabilityRules\SA1401UnitTests.cs" />
    <Compile Include="MaintainabilityRules\SA1402UnitTests.cs" />
    <Compile Include="MaintainabilityRules\SA1403UnitTests.cs" />
    <Compile Include="MaintainabilityRules\SA1404UnitTests.cs" />
    <Compile Include="MaintainabilityRules\SA1405UnitTests.cs" />
    <Compile Include="MaintainabilityRules\SA1406UnitTests.cs" />
    <Compile Include="MaintainabilityRules\SA1407UnitTests.cs" />
    <Compile Include="MaintainabilityRules\SA1408UnitTests.cs" />
    <Compile Include="MaintainabilityRules\SA1410UnitTests.cs" />
    <Compile Include="MaintainabilityRules\SA1411UnitTests.cs" />
    <Compile Include="NamingRules\SA1300UnitTests.cs" />
    <Compile Include="NamingRules\SA1301UnitTests.cs" />
    <Compile Include="NamingRules\SA1302UnitTests.cs" />
    <Compile Include="NamingRules\SA1303UnitTests.cs" />
    <Compile Include="NamingRules\SA1304UnitTests.cs" />
    <Compile Include="NamingRules\SA1306UnitTests.cs" />
    <Compile Include="NamingRules\SA1307UnitTests.cs" />
    <Compile Include="NamingRules\SA1308UnitTests.cs" />
    <Compile Include="NamingRules\SA1309UnitTests.cs" />
    <Compile Include="NamingRules\SA1310UnitTests.cs" />
    <Compile Include="NamingRules\SA1311UnitTests.cs" />
    <Compile Include="NamingRules\SX1309SUnitTests.cs" />
    <Compile Include="NamingRules\SX1309UnitTests.cs" />
    <Compile Include="OrderingRules\SA1200UnitTests.cs" />
    <Compile Include="OrderingRules\SA1201UnitTests.cs" />
    <Compile Include="OrderingRules\SA1205UnitTests.cs" />
    <Compile Include="OrderingRules\SA1206UnitTests.cs" />
    <Compile Include="OrderingRules\SA1207UnitTests.cs" />
    <Compile Include="OrderingRules\SA1208UnitTests.cs" />
    <Compile Include="OrderingRules\SA1209UnitTests.cs" />
    <Compile Include="OrderingRules\SA1210UnitTests.cs" />
    <Compile Include="OrderingRules\SA1211UnitTests.cs" />
    <Compile Include="OrderingRules\SA1212UnitTests.cs" />
    <Compile Include="OrderingRules\SA1213UnitTests.cs" />
    <Compile Include="OrderingRules\SA1214UnitTests.cs" />
    <Compile Include="OrderingRules\SA1216UnitTests.cs" />
    <Compile Include="OrderingRules\SA1217UnitTests.cs" />
    <Compile Include="Properties\AssemblyInfo.cs" />
    <Compile Include="ReadabilityRules\SA1100UnitTests.cs" />
    <Compile Include="ReadabilityRules\SA1101UnitTests.cs" />
    <Compile Include="ReadabilityRules\SA1102UnitTests.cs" />
    <Compile Include="ReadabilityRules\SA1103UnitTests.cs" />
    <Compile Include="ReadabilityRules\SA1104UnitTests.cs" />
    <Compile Include="ReadabilityRules\SA1105UnitTests.cs" />
    <Compile Include="ReadabilityRules\SA1106UnitTests.cs" />
    <Compile Include="ReadabilityRules\SA1107UnitTests.cs" />
    <Compile Include="ReadabilityRules\SA1108UnitTests.cs" />
    <Compile Include="ReadabilityRules\SA1110UnitTests.cs" />
    <Compile Include="ReadabilityRules\SA1111UnitTests.cs" />
    <Compile Include="ReadabilityRules\SA1112UnitTests.cs" />
    <Compile Include="ReadabilityRules\SA1113UnitTests.cs" />
    <Compile Include="ReadabilityRules\SA1114UnitTests.cs" />
    <Compile Include="ReadabilityRules\SA1115UnitTests.cs" />
    <Compile Include="ReadabilityRules\SA1118UnitTests.cs" />
    <Compile Include="ReadabilityRules\SA1120UnitTests.cs" />
    <Compile Include="ReadabilityRules\SA1121UnitTests.cs" />
    <Compile Include="ReadabilityRules\SA1122UnitTests.cs" />
    <Compile Include="ReadabilityRules\SA1123UnitTests.cs" />
    <Compile Include="ReadabilityRules\SA1124UnitTests.cs" />
    <Compile Include="ReadabilityRules\SA1125UnitTests.cs" />
    <Compile Include="ReadabilityRules\SA1126UnitTests.cs" />
    <Compile Include="SpacingRules\NumberSignSpacingTestBase.cs" />
    <Compile Include="SpacingRules\SA1000UnitTests.cs" />
    <Compile Include="SpacingRules\SA1001UnitTests.cs" />
    <Compile Include="SpacingRules\SA1002UnitTests.cs" />
    <Compile Include="SpacingRules\SA1003UnitTests.cs" />
    <Compile Include="SpacingRules\SA1004UnitTests.cs" />
    <Compile Include="SpacingRules\SA1005UnitTests.cs" />
    <Compile Include="SpacingRules\SA1006UnitTests.cs" />
    <Compile Include="SpacingRules\SA1007UnitTests.cs" />
    <Compile Include="SpacingRules\SA1008UnitTests.cs" />
    <Compile Include="SpacingRules\SA1009UnitTests.cs" />
    <Compile Include="SpacingRules\SA1010UnitTests.cs" />
    <Compile Include="SpacingRules\SA1011UnitTests.cs" />
    <Compile Include="SpacingRules\SA1012UnitTests.cs" />
    <Compile Include="SpacingRules\SA1013UnitTests.cs" />
    <Compile Include="SpacingRules\SA1014UnitTests.cs" />
    <Compile Include="SpacingRules\SA1015UnitTests.cs" />
    <Compile Include="SpacingRules\SA1016UnitTests.cs" />
    <Compile Include="SpacingRules\SA1017UnitTests.cs" />
    <Compile Include="SpacingRules\SA1018UnitTests.cs" />
    <Compile Include="SpacingRules\SA1020UnitTests.cs" />
    <Compile Include="SpacingRules\SA1021UnitTests.cs" />
    <Compile Include="SpacingRules\SA1022UnitTests.cs" />
    <Compile Include="SpacingRules\SA1024UnitTests.cs" />
    <Compile Include="SpacingRules\SA1025UnitTests.cs" />
    <Compile Include="SpacingRules\SA1026UnitTests.cs" />
    <Compile Include="SpacingRules\SA1027UnitTests.cs" />
    <Compile Include="SpacingRules\SA1028UnitTests.cs" />
    <Compile Include="Verifiers\CodeFixVerifier.cs" />
    <Compile Include="Verifiers\DiagnosticVerifier.cs" />
  </ItemGroup>
  <ItemGroup>
    <None Include="..\StyleCop.Analyzers.ruleset">
      <Link>StyleCop.Analyzers.ruleset</Link>
    </None>
    <None Include="packages.config" />
  </ItemGroup>
  <ItemGroup>
    <ProjectReference Include="..\StyleCop.Analyzers\StyleCop.Analyzers.csproj">
      <Project>{3B052737-06CE-4182-AE0F-08EB82DFA73E}</Project>
      <Name>StyleCop.Analyzers</Name>
    </ProjectReference>
  </ItemGroup>
  <ItemGroup>
    <Analyzer Include="..\..\packages\AsyncUsageAnalyzers.1.0.0-alpha003\analyzers\dotnet\AsyncUsageAnalyzers.dll" />
    <Analyzer Include="..\..\packages\Microsoft.CodeAnalysis.Analyzers.1.0.0\analyzers\dotnet\cs\Microsoft.CodeAnalysis.Analyzers.dll" />
    <Analyzer Include="..\..\packages\Microsoft.CodeAnalysis.Analyzers.1.0.0\analyzers\dotnet\cs\Microsoft.CodeAnalysis.CSharp.Analyzers.dll" />
    <Analyzer Include="..\..\packages\StyleCop.Analyzers.1.0.0-beta001\analyzers\dotnet\cs\StyleCop.Analyzers.dll" />
  </ItemGroup>
  <Import Project="$(MSBuildToolsPath)\Microsoft.CSharp.targets" />
  <Target Name="EnsureNuGetPackageBuildImports" BeforeTargets="PrepareForBuild">
    <PropertyGroup>
      <ErrorText>This project references NuGet package(s) that are missing on this computer. Use NuGet Package Restore to download them.  For more information, see http://go.microsoft.com/fwlink/?LinkID=322105. The missing file is {0}.</ErrorText>
    </PropertyGroup>
    <Error Condition="!Exists('..\..\packages\xunit.core.2.1.0-beta3-build3029\build\portable-net45+dnxcore50+win+wpa81+wp80+monotouch+monoandroid+Xamarin.iOS\xunit.core.props')" Text="$([System.String]::Format('$(ErrorText)', '..\..\packages\xunit.core.2.1.0-beta3-build3029\build\portable-net45+dnxcore50+win+wpa81+wp80+monotouch+monoandroid+Xamarin.iOS\xunit.core.props'))" />
    <Error Condition="!Exists('..\..\packages\xunit.runner.visualstudio.2.1.0-beta3-build1069\build\net20\xunit.runner.visualstudio.props')" Text="$([System.String]::Format('$(ErrorText)', '..\..\packages\xunit.runner.visualstudio.2.1.0-beta3-build1069\build\net20\xunit.runner.visualstudio.props'))" />
  </Target>
  <!-- To modify your build process, add your task inside one of the targets below and uncomment it. 
       Other similar extension points exist, see Microsoft.Common.targets.
  <Target Name="BeforeBuild">
  </Target>
  <Target Name="AfterBuild">
  </Target>
  -->
</Project><|MERGE_RESOLUTION|>--- conflicted
+++ resolved
@@ -154,11 +154,8 @@
     <Compile Include="Helpers\CodeFixVerifier.Helper.cs" />
     <Compile Include="Helpers\DiagnosticResult.cs" />
     <Compile Include="Helpers\DiagnosticVerifier.Helper.cs" />
-<<<<<<< HEAD
     <Compile Include="Helpers\ExclusionTestAnalyzer.cs" />
-=======
     <Compile Include="Helpers\TestDiagnosticProvider.cs" />
->>>>>>> db2bd014
     <Compile Include="LayoutRules\SA1500\SA1500UnitTests.Blocks.cs" />
     <Compile Include="LayoutRules\SA1500\SA1500UnitTests.Classes.cs" />
     <Compile Include="LayoutRules\SA1500\SA1500UnitTests.Constructors.cs" />
