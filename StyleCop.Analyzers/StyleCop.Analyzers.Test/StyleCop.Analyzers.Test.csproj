﻿<?xml version="1.0" encoding="utf-8"?>
<Project ToolsVersion="4.0" DefaultTargets="Build" xmlns="http://schemas.microsoft.com/developer/msbuild/2003">
  <PropertyGroup>
    <Configuration Condition=" '$(Configuration)' == '' ">Debug</Configuration>
    <Platform Condition=" '$(Platform)' == '' ">AnyCPU</Platform>
    <ProductVersion>8.0.30703</ProductVersion>
    <SchemaVersion>2.0</SchemaVersion>
    <ProjectGuid>{3EB54B68-A7AA-45E8-A97B-A0746712140B}</ProjectGuid>
    <ProjectTypeGuids>{3AC096D0-A1C2-E12C-1390-A8335801FDAB};{FAE04EC0-301F-11D3-BF4B-00C04F79EFBC}</ProjectTypeGuids>
    <OutputType>Library</OutputType>
    <AppDesignerFolder>Properties</AppDesignerFolder>
    <RootNamespace>StyleCop.Analyzers.Test</RootNamespace>
    <AssemblyName>StyleCop.Analyzers.Test</AssemblyName>
    <TargetFrameworkVersion>v4.5</TargetFrameworkVersion>
    <FileAlignment>512</FileAlignment>
    <TargetFrameworkProfile />
  </PropertyGroup>
  <PropertyGroup Condition=" '$(Configuration)|$(Platform)' == 'Debug|AnyCPU' ">
    <DebugSymbols>true</DebugSymbols>
    <DebugType>full</DebugType>
    <Optimize>false</Optimize>
    <OutputPath>bin\Debug\</OutputPath>
    <DefineConstants>DEBUG;TRACE</DefineConstants>
    <ErrorReport>prompt</ErrorReport>
    <WarningLevel>4</WarningLevel>
    <Prefer32Bit>false</Prefer32Bit>
    <DocumentationFile>bin\Debug\StyleCop.Analyzers.Test.xml</DocumentationFile>
    <NoWarn>1591</NoWarn>
  </PropertyGroup>
  <PropertyGroup Condition=" '$(Configuration)|$(Platform)' == 'Release|AnyCPU' ">
    <DebugType>pdbonly</DebugType>
    <Optimize>true</Optimize>
    <OutputPath>bin\Release\</OutputPath>
    <DefineConstants>TRACE</DefineConstants>
    <ErrorReport>prompt</ErrorReport>
    <WarningLevel>4</WarningLevel>
    <Prefer32Bit>false</Prefer32Bit>
    <DocumentationFile>bin\Release\StyleCop.Analyzers.Test.xml</DocumentationFile>
    <NoWarn>1591</NoWarn>
  </PropertyGroup>
  <ItemGroup>
    <Reference Include="Microsoft.CodeAnalysis, Version=1.0.0.0, Culture=neutral, PublicKeyToken=31bf3856ad364e35, processorArchitecture=MSIL">
      <SpecificVersion>False</SpecificVersion>
      <HintPath>..\..\packages\Microsoft.CodeAnalysis.Common.1.0.0.0-beta2\lib\net45\Microsoft.CodeAnalysis.dll</HintPath>
    </Reference>
    <Reference Include="Microsoft.CodeAnalysis.CSharp, Version=1.0.0.0, Culture=neutral, PublicKeyToken=31bf3856ad364e35, processorArchitecture=MSIL">
      <SpecificVersion>False</SpecificVersion>
      <HintPath>..\..\packages\Microsoft.CodeAnalysis.CSharp.1.0.0.0-beta2\lib\net45\Microsoft.CodeAnalysis.CSharp.dll</HintPath>
    </Reference>
    <Reference Include="Microsoft.CodeAnalysis.CSharp.Desktop, Version=1.0.0.0, Culture=neutral, PublicKeyToken=31bf3856ad364e35, processorArchitecture=MSIL">
      <SpecificVersion>False</SpecificVersion>
      <HintPath>..\..\packages\Microsoft.CodeAnalysis.CSharp.1.0.0.0-beta2\lib\net45\Microsoft.CodeAnalysis.CSharp.Desktop.dll</HintPath>
    </Reference>
    <Reference Include="Microsoft.CodeAnalysis.CSharp.Workspaces, Version=1.0.0.0, Culture=neutral, PublicKeyToken=31bf3856ad364e35, processorArchitecture=MSIL">
      <SpecificVersion>False</SpecificVersion>
      <HintPath>..\..\packages\Microsoft.CodeAnalysis.CSharp.Workspaces.1.0.0.0-beta2\lib\net45\Microsoft.CodeAnalysis.CSharp.Workspaces.dll</HintPath>
    </Reference>
    <Reference Include="Microsoft.CodeAnalysis.CSharp.Workspaces.Desktop, Version=1.0.0.0, Culture=neutral, PublicKeyToken=31bf3856ad364e35, processorArchitecture=MSIL">
      <SpecificVersion>False</SpecificVersion>
      <HintPath>..\..\packages\Microsoft.CodeAnalysis.CSharp.Workspaces.1.0.0.0-beta2\lib\net45\Microsoft.CodeAnalysis.CSharp.Workspaces.Desktop.dll</HintPath>
    </Reference>
    <Reference Include="Microsoft.CodeAnalysis.Desktop, Version=1.0.0.0, Culture=neutral, PublicKeyToken=31bf3856ad364e35, processorArchitecture=MSIL">
      <SpecificVersion>False</SpecificVersion>
      <HintPath>..\..\packages\Microsoft.CodeAnalysis.Common.1.0.0.0-beta2\lib\net45\Microsoft.CodeAnalysis.Desktop.dll</HintPath>
    </Reference>
    <Reference Include="Microsoft.CodeAnalysis.Workspaces, Version=1.0.0.0, Culture=neutral, PublicKeyToken=31bf3856ad364e35, processorArchitecture=MSIL">
      <SpecificVersion>False</SpecificVersion>
      <HintPath>..\..\packages\Microsoft.CodeAnalysis.Workspaces.Common.1.0.0.0-beta2\lib\net45\Microsoft.CodeAnalysis.Workspaces.dll</HintPath>
    </Reference>
    <Reference Include="Microsoft.CodeAnalysis.Workspaces.Desktop, Version=1.0.0.0, Culture=neutral, PublicKeyToken=31bf3856ad364e35, processorArchitecture=MSIL">
      <SpecificVersion>False</SpecificVersion>
      <HintPath>..\..\packages\Microsoft.CodeAnalysis.Workspaces.Common.1.0.0.0-beta2\lib\net45\Microsoft.CodeAnalysis.Workspaces.Desktop.dll</HintPath>
    </Reference>
    <Reference Include="System" />
    <Reference Include="System.Collections.Immutable, Version=1.1.32.0, Culture=neutral, PublicKeyToken=b03f5f7f11d50a3a, processorArchitecture=MSIL">
      <Private>True</Private>
      <HintPath>..\..\packages\System.Collections.Immutable.1.1.32-beta\lib\portable-net45+win8+wp8+wpa81\System.Collections.Immutable.dll</HintPath>
    </Reference>
    <Reference Include="System.Composition.AttributedModel">
      <HintPath>..\..\packages\Microsoft.Composition.1.0.27\lib\portable-net45+win8+wp8+wpa81\System.Composition.AttributedModel.dll</HintPath>
    </Reference>
    <Reference Include="System.Composition.Convention">
      <HintPath>..\..\packages\Microsoft.Composition.1.0.27\lib\portable-net45+win8+wp8+wpa81\System.Composition.Convention.dll</HintPath>
    </Reference>
    <Reference Include="System.Composition.Hosting">
      <HintPath>..\..\packages\Microsoft.Composition.1.0.27\lib\portable-net45+win8+wp8+wpa81\System.Composition.Hosting.dll</HintPath>
    </Reference>
    <Reference Include="System.Composition.Runtime">
      <HintPath>..\..\packages\Microsoft.Composition.1.0.27\lib\portable-net45+win8+wp8+wpa81\System.Composition.Runtime.dll</HintPath>
    </Reference>
    <Reference Include="System.Composition.TypedParts">
      <HintPath>..\..\packages\Microsoft.Composition.1.0.27\lib\portable-net45+win8+wp8+wpa81\System.Composition.TypedParts.dll</HintPath>
    </Reference>
    <Reference Include="System.Core" />
    <Reference Include="System.Reflection.Metadata">
      <HintPath>..\..\packages\System.Reflection.Metadata.1.0.17-beta\lib\portable-net45+win8\System.Reflection.Metadata.dll</HintPath>
    </Reference>
    <Reference Include="System.Xml.Linq" />
    <Reference Include="System.Data.DataSetExtensions" />
    <Reference Include="Microsoft.CSharp" />
    <Reference Include="System.Data" />
    <Reference Include="System.Xml" />
    <Reference Include="Microsoft.VisualStudio.QualityTools.UnitTestFramework" />
  </ItemGroup>
  <ItemGroup>
    <Compile Include="MaintainabilityRules\DebugMessagesUnitTestsBase.cs" />
    <Compile Include="MaintainabilityRules\FileMayOnlyContainTestBase.cs" />
    <Compile Include="MaintainabilityRules\SA1119UnitTests.cs" />
    <Compile Include="MaintainabilityRules\SA1401UnitTests.cs" />
<<<<<<< HEAD
    <Compile Include="MaintainabilityRules\SA1402UnitTests.cs" />
    <Compile Include="MaintainabilityRules\SA1403UnitTests.cs" />
    <Compile Include="MaintainabilityRules\SA1404UnitTests.cs" />
    <Compile Include="MaintainabilityRules\SA1405UnitTests.cs" />
    <Compile Include="MaintainabilityRules\SA1406UnitTests.cs" />
    <Compile Include="MaintainabilityRules\SA1407UnitTests.cs" />
    <Compile Include="MaintainabilityRules\SA1408UnitTests.cs" />
    <Compile Include="MaintainabilityRules\SA1410UnitTests.cs" />
    <Compile Include="MaintainabilityRules\SA1411UnitTests.cs" />
    <Compile Include="NamingRules\SA1303UnitTests.cs" />
    <Compile Include="ReadabilityRules\SA1121UnitTests.cs" />
    <Compile Include="ReadabilityRules\SA1122UnitTests.cs" />
=======
    <Compile Include="NamingRules\SA1304UnitTests.cs" />
>>>>>>> 81f5d8eb
    <Compile Include="SpacingRules\NumberSignSpacingTestBase.cs" />
    <Compile Include="SpacingRules\SA1000UnitTests.cs" />
    <Compile Include="SpacingRules\SA1021UnitTests.cs" />
    <Compile Include="SpacingRules\SA1022UnitTests.cs" />
    <Compile Include="Verifiers\CodeFixVerifier.cs" />
    <Compile Include="Verifiers\DiagnosticVerifier.cs" />
    <Compile Include="Helpers\CodeFixVerifier.Helper.cs" />
    <Compile Include="Helpers\DiagnosticResult.cs" />
    <Compile Include="Helpers\DiagnosticVerifier.Helper.cs" />
    <Compile Include="Properties\AssemblyInfo.cs" />
  </ItemGroup>
  <ItemGroup>
    <None Include="packages.config" />
  </ItemGroup>
  <ItemGroup>
    <ProjectReference Include="..\StyleCop.Analyzers\StyleCop.Analyzers.csproj">
      <Project>{3B052737-06CE-4182-AE0F-08EB82DFA73E}</Project>
      <Name>StyleCop.Analyzers</Name>
    </ProjectReference>
  </ItemGroup>
  <Import Project="$(MSBuildToolsPath)\Microsoft.CSharp.targets" />
  <!-- To modify your build process, add your task inside one of the targets below and uncomment it. 
       Other similar extension points exist, see Microsoft.Common.targets.
  <Target Name="BeforeBuild">
  </Target>
  <Target Name="AfterBuild">
  </Target>
  -->
</Project><|MERGE_RESOLUTION|>--- conflicted
+++ resolved
@@ -107,7 +107,6 @@
     <Compile Include="MaintainabilityRules\FileMayOnlyContainTestBase.cs" />
     <Compile Include="MaintainabilityRules\SA1119UnitTests.cs" />
     <Compile Include="MaintainabilityRules\SA1401UnitTests.cs" />
-<<<<<<< HEAD
     <Compile Include="MaintainabilityRules\SA1402UnitTests.cs" />
     <Compile Include="MaintainabilityRules\SA1403UnitTests.cs" />
     <Compile Include="MaintainabilityRules\SA1404UnitTests.cs" />
@@ -118,11 +117,9 @@
     <Compile Include="MaintainabilityRules\SA1410UnitTests.cs" />
     <Compile Include="MaintainabilityRules\SA1411UnitTests.cs" />
     <Compile Include="NamingRules\SA1303UnitTests.cs" />
+    <Compile Include="NamingRules\SA1304UnitTests.cs" />
     <Compile Include="ReadabilityRules\SA1121UnitTests.cs" />
     <Compile Include="ReadabilityRules\SA1122UnitTests.cs" />
-=======
-    <Compile Include="NamingRules\SA1304UnitTests.cs" />
->>>>>>> 81f5d8eb
     <Compile Include="SpacingRules\NumberSignSpacingTestBase.cs" />
     <Compile Include="SpacingRules\SA1000UnitTests.cs" />
     <Compile Include="SpacingRules\SA1021UnitTests.cs" />
