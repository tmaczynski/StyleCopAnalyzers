﻿<?xml version="1.0" encoding="utf-8"?>
<Project ToolsVersion="4.0" DefaultTargets="Build" xmlns="http://schemas.microsoft.com/developer/msbuild/2003">
  <Import Project="..\..\packages\xunit.runner.visualstudio.2.0.0\build\net20\xunit.runner.visualstudio.props" Condition="Exists('..\..\packages\xunit.runner.visualstudio.2.0.0\build\net20\xunit.runner.visualstudio.props')" />
  <Import Project="..\..\packages\xunit.core.2.0.0\build\Xamarin.iOS\xunit.core.props" Condition="Exists('..\..\packages\xunit.core.2.0.0\build\Xamarin.iOS\xunit.core.props')" />
  <Import Project="..\..\packages\xunit.core.2.0.0\build\portable-net45+win+wpa81+wp80+monotouch+monoandroid+Xamarin.iOS\xunit.core.props" Condition="Exists('..\..\packages\xunit.core.2.0.0\build\portable-net45+win+wpa81+wp80+monotouch+monoandroid+Xamarin.iOS\xunit.core.props')" />
  <PropertyGroup>
    <Configuration Condition=" '$(Configuration)' == '' ">Debug</Configuration>
    <Platform Condition=" '$(Platform)' == '' ">AnyCPU</Platform>
    <ProductVersion>8.0.30703</ProductVersion>
    <SchemaVersion>2.0</SchemaVersion>
    <ProjectGuid>{3EB54B68-A7AA-45E8-A97B-A0746712140B}</ProjectGuid>
    <ProjectTypeGuids>{3AC096D0-A1C2-E12C-1390-A8335801FDAB};{FAE04EC0-301F-11D3-BF4B-00C04F79EFBC}</ProjectTypeGuids>
    <OutputType>Library</OutputType>
    <AppDesignerFolder>Properties</AppDesignerFolder>
    <RootNamespace>StyleCop.Analyzers.Test</RootNamespace>
    <AssemblyName>StyleCop.Analyzers.Test</AssemblyName>
    <TargetFrameworkVersion>v4.5</TargetFrameworkVersion>
    <FileAlignment>512</FileAlignment>
    <TargetFrameworkProfile />
  </PropertyGroup>
  <PropertyGroup Condition=" '$(Configuration)|$(Platform)' == 'Debug|AnyCPU' ">
    <DebugSymbols>true</DebugSymbols>
    <DebugType>full</DebugType>
    <Optimize>false</Optimize>
    <OutputPath>bin\Debug\</OutputPath>
    <DefineConstants>DEBUG;TRACE</DefineConstants>
    <ErrorReport>prompt</ErrorReport>
    <WarningLevel>4</WarningLevel>
    <Prefer32Bit>false</Prefer32Bit>
    <DocumentationFile>bin\Debug\StyleCop.Analyzers.Test.xml</DocumentationFile>
    <NoWarn>1591</NoWarn>
    <CodeAnalysisRuleSet>..\StyleCop.Analyzers.ruleset</CodeAnalysisRuleSet>
  </PropertyGroup>
  <PropertyGroup Condition=" '$(Configuration)|$(Platform)' == 'Release|AnyCPU' ">
    <DebugType>pdbonly</DebugType>
    <Optimize>true</Optimize>
    <OutputPath>bin\Release\</OutputPath>
    <DefineConstants>TRACE</DefineConstants>
    <ErrorReport>prompt</ErrorReport>
    <WarningLevel>4</WarningLevel>
    <Prefer32Bit>false</Prefer32Bit>
    <DocumentationFile>bin\Release\StyleCop.Analyzers.Test.xml</DocumentationFile>
    <NoWarn>1591</NoWarn>
    <CodeAnalysisRuleSet>..\StyleCop.Analyzers.ruleset</CodeAnalysisRuleSet>
  </PropertyGroup>
  <ItemGroup>
    <Reference Include="Microsoft.CodeAnalysis, Version=1.0.0.0, Culture=neutral, PublicKeyToken=31bf3856ad364e35, processorArchitecture=MSIL">
      <SpecificVersion>False</SpecificVersion>
      <HintPath>..\..\packages\Microsoft.CodeAnalysis.Common.1.0.0-rc2\lib\net45\Microsoft.CodeAnalysis.dll</HintPath>
    </Reference>
    <Reference Include="Microsoft.CodeAnalysis.CSharp, Version=1.0.0.0, Culture=neutral, PublicKeyToken=31bf3856ad364e35, processorArchitecture=MSIL">
      <SpecificVersion>False</SpecificVersion>
      <HintPath>..\..\packages\Microsoft.CodeAnalysis.CSharp.1.0.0-rc2\lib\net45\Microsoft.CodeAnalysis.CSharp.dll</HintPath>
    </Reference>
    <Reference Include="Microsoft.CodeAnalysis.CSharp.Desktop, Version=1.0.0.0, Culture=neutral, PublicKeyToken=31bf3856ad364e35, processorArchitecture=MSIL">
      <SpecificVersion>False</SpecificVersion>
      <HintPath>..\..\packages\Microsoft.CodeAnalysis.CSharp.1.0.0-rc2\lib\net45\Microsoft.CodeAnalysis.CSharp.Desktop.dll</HintPath>
    </Reference>
    <Reference Include="Microsoft.CodeAnalysis.CSharp.Workspaces, Version=1.0.0.0, Culture=neutral, PublicKeyToken=31bf3856ad364e35, processorArchitecture=MSIL">
      <SpecificVersion>False</SpecificVersion>
      <HintPath>..\..\packages\Microsoft.CodeAnalysis.CSharp.Workspaces.1.0.0-rc2\lib\net45\Microsoft.CodeAnalysis.CSharp.Workspaces.dll</HintPath>
    </Reference>
    <Reference Include="Microsoft.CodeAnalysis.CSharp.Workspaces.Desktop, Version=1.0.0.0, Culture=neutral, PublicKeyToken=31bf3856ad364e35, processorArchitecture=MSIL">
      <SpecificVersion>False</SpecificVersion>
      <HintPath>..\..\packages\Microsoft.CodeAnalysis.CSharp.Workspaces.1.0.0-rc2\lib\net45\Microsoft.CodeAnalysis.CSharp.Workspaces.Desktop.dll</HintPath>
    </Reference>
    <Reference Include="Microsoft.CodeAnalysis.Desktop, Version=1.0.0.0, Culture=neutral, PublicKeyToken=31bf3856ad364e35, processorArchitecture=MSIL">
      <SpecificVersion>False</SpecificVersion>
      <HintPath>..\..\packages\Microsoft.CodeAnalysis.Common.1.0.0-rc2\lib\net45\Microsoft.CodeAnalysis.Desktop.dll</HintPath>
    </Reference>
    <Reference Include="Microsoft.CodeAnalysis.Workspaces, Version=1.0.0.0, Culture=neutral, PublicKeyToken=31bf3856ad364e35, processorArchitecture=MSIL">
      <SpecificVersion>False</SpecificVersion>
      <HintPath>..\..\packages\Microsoft.CodeAnalysis.Workspaces.Common.1.0.0-rc2\lib\net45\Microsoft.CodeAnalysis.Workspaces.dll</HintPath>
    </Reference>
    <Reference Include="Microsoft.CodeAnalysis.Workspaces.Desktop, Version=1.0.0.0, Culture=neutral, PublicKeyToken=31bf3856ad364e35, processorArchitecture=MSIL">
      <SpecificVersion>False</SpecificVersion>
      <HintPath>..\..\packages\Microsoft.CodeAnalysis.Workspaces.Common.1.0.0-rc2\lib\net45\Microsoft.CodeAnalysis.Workspaces.Desktop.dll</HintPath>
    </Reference>
    <Reference Include="System" />
    <Reference Include="System.Collections.Immutable, Version=1.1.33.0, Culture=neutral, PublicKeyToken=b03f5f7f11d50a3a, processorArchitecture=MSIL">
      <SpecificVersion>False</SpecificVersion>
      <HintPath>..\..\packages\System.Collections.Immutable.1.1.33-beta\lib\portable-net45+win8+wp8+wpa81\System.Collections.Immutable.dll</HintPath>
    </Reference>
    <Reference Include="System.Composition.AttributedModel">
      <HintPath>..\..\packages\Microsoft.Composition.1.0.27\lib\portable-net45+win8+wp8+wpa81\System.Composition.AttributedModel.dll</HintPath>
    </Reference>
    <Reference Include="System.Composition.Convention">
      <HintPath>..\..\packages\Microsoft.Composition.1.0.27\lib\portable-net45+win8+wp8+wpa81\System.Composition.Convention.dll</HintPath>
    </Reference>
    <Reference Include="System.Composition.Hosting">
      <HintPath>..\..\packages\Microsoft.Composition.1.0.27\lib\portable-net45+win8+wp8+wpa81\System.Composition.Hosting.dll</HintPath>
    </Reference>
    <Reference Include="System.Composition.Runtime">
      <HintPath>..\..\packages\Microsoft.Composition.1.0.27\lib\portable-net45+win8+wp8+wpa81\System.Composition.Runtime.dll</HintPath>
    </Reference>
    <Reference Include="System.Composition.TypedParts">
      <HintPath>..\..\packages\Microsoft.Composition.1.0.27\lib\portable-net45+win8+wp8+wpa81\System.Composition.TypedParts.dll</HintPath>
    </Reference>
    <Reference Include="System.Core" />
    <Reference Include="System.Reflection.Metadata, Version=1.0.18.0, Culture=neutral, PublicKeyToken=b03f5f7f11d50a3a, processorArchitecture=MSIL">
      <SpecificVersion>False</SpecificVersion>
      <HintPath>..\..\packages\System.Reflection.Metadata.1.0.18-beta\lib\portable-net45+win8\System.Reflection.Metadata.dll</HintPath>
    </Reference>
    <Reference Include="System.Xml.Linq" />
    <Reference Include="System.Data.DataSetExtensions" />
    <Reference Include="Microsoft.CSharp" />
    <Reference Include="System.Data" />
    <Reference Include="System.Xml" />
    <Reference Include="xunit.abstractions, Version=2.0.0.0, Culture=neutral, PublicKeyToken=8d05b1bb7a6fdb6c, processorArchitecture=MSIL">
      <HintPath>..\..\packages\xunit.abstractions.2.0.0\lib\net35\xunit.abstractions.dll</HintPath>
      <Private>True</Private>
    </Reference>
    <Reference Include="xunit.assert, Version=2.0.0.2929, Culture=neutral, PublicKeyToken=8d05b1bb7a6fdb6c, processorArchitecture=MSIL">
      <HintPath>..\..\packages\xunit.assert.2.0.0\lib\portable-net45+win+wpa81+wp80+monotouch+monoandroid+Xamarin.iOS\xunit.assert.dll</HintPath>
      <Private>True</Private>
    </Reference>
    <Reference Include="xunit.core, Version=2.0.0.2929, Culture=neutral, PublicKeyToken=8d05b1bb7a6fdb6c, processorArchitecture=MSIL">
      <HintPath>..\..\packages\xunit.extensibility.core.2.0.0\lib\portable-net45+win+wpa81+wp80+monotouch+monoandroid+Xamarin.iOS\xunit.core.dll</HintPath>
      <Private>True</Private>
    </Reference>
  </ItemGroup>
  <ItemGroup>
    <Compile Include="DocumentationRules\SA1600UnitTests.cs" />
    <Compile Include="DocumentationRules\SA1601UnitTests.cs" />
    <Compile Include="DocumentationRules\SA1602UnitTests.cs" />
    <Compile Include="DocumentationRules\SA1603UnitTests.cs" />
    <Compile Include="DocumentationRules\SA1604UnitTests.cs" />
    <Compile Include="DocumentationRules\SA1605UnitTests.cs" />
    <Compile Include="DocumentationRules\SA1606UnitTests.cs" />
    <Compile Include="DocumentationRules\SA1607UnitTests.cs" />
    <Compile Include="DocumentationRules\SA1608UnitTests.cs" />
    <Compile Include="DocumentationRules\SA1609UnitTests.cs" />
    <Compile Include="DocumentationRules\SA1610UnitTests.cs" />
    <Compile Include="DocumentationRules\SA1611UnitTests.cs" />
    <Compile Include="DocumentationRules\SA1612UnitTests.cs" />
    <Compile Include="DocumentationRules\SA1613UnitTests.cs" />
    <Compile Include="DocumentationRules\SA1614UnitTests.cs" />
    <Compile Include="DocumentationRules\SA1615UnitTests.cs" />
    <Compile Include="DocumentationRules\SA1616UnitTests.cs" />
    <Compile Include="DocumentationRules\SA1617UnitTests.cs" />
    <Compile Include="DocumentationRules\SA1626UnitTests.cs" />
    <Compile Include="DocumentationRules\SA1642UnitTests.cs" />
    <Compile Include="DocumentationRules\SA1643UnitTests.cs" />
    <Compile Include="ExportCodeFixProviderAttributeNameTest.cs" />
    <Compile Include="Helpers\CodeFixVerifier.Helper.cs" />
    <Compile Include="Helpers\DiagnosticResult.cs" />
    <Compile Include="Helpers\DiagnosticVerifier.Helper.cs" />
    <Compile Include="LayoutRules\SA1500\SA1500UnitTests.Blocks.cs" />
    <Compile Include="LayoutRules\SA1500\SA1500UnitTests.Classes.cs" />
    <Compile Include="LayoutRules\SA1500\SA1500UnitTests.Constructors.cs" />
    <Compile Include="LayoutRules\SA1500\SA1500UnitTests.cs" />
    <Compile Include="LayoutRules\SA1500\SA1500UnitTests.Delegates.cs" />
    <Compile Include="LayoutRules\SA1500\SA1500UnitTests.Destructors.cs" />
    <Compile Include="LayoutRules\SA1500\SA1500UnitTests.DoWhiles.cs" />
    <Compile Include="LayoutRules\SA1500\SA1500UnitTests.Enums.cs" />
    <Compile Include="LayoutRules\SA1500\SA1500UnitTests.Events.cs" />
    <Compile Include="LayoutRules\SA1500\SA1500UnitTests.Ifs.cs" />
    <Compile Include="LayoutRules\SA1500\SA1500UnitTests.Indexers.cs" />
    <Compile Include="LayoutRules\SA1500\SA1500UnitTests.Interfaces.cs" />
    <Compile Include="LayoutRules\SA1500\SA1500UnitTests.LambdaExpressions.cs" />
    <Compile Include="LayoutRules\SA1500\SA1500UnitTests.Methods.cs" />
    <Compile Include="LayoutRules\SA1500\SA1500UnitTests.Namespaces.cs" />
    <Compile Include="LayoutRules\SA1500\SA1500UnitTests.ObjectInitializers.cs" />
    <Compile Include="LayoutRules\SA1500\SA1500UnitTests.Properties.cs" />
    <Compile Include="LayoutRules\SA1500\SA1500UnitTests.StatementBlocks.cs" />
    <Compile Include="LayoutRules\SA1500\SA1500UnitTests.Structs.cs" />
    <Compile Include="LayoutRules\SA1500\SA1500UnitTests.Switches.cs" />
    <Compile Include="LayoutRules\SA1500\SA1500UnitTests.TryCatchFinallys.cs" />
    <Compile Include="LayoutRules\SA1502\SA1502UnitTests.Constructors.cs" />
    <Compile Include="LayoutRules\SA1502\SA1502UnitTests.cs" />
    <Compile Include="LayoutRules\SA1502\SA1502UnitTests.Destructors.cs" />
    <Compile Include="LayoutRules\SA1502\SA1502UnitTests.Enums.cs" />
    <Compile Include="LayoutRules\SA1502\SA1502UnitTests.Events.cs" />
    <Compile Include="LayoutRules\SA1502\SA1502UnitTests.Indexers.cs" />
    <Compile Include="LayoutRules\SA1502\SA1502UnitTests.Interfaces.cs" />
    <Compile Include="LayoutRules\SA1502\SA1502UnitTests.Methods.cs" />
    <Compile Include="LayoutRules\SA1502\SA1502UnitTests.Namespaces.cs" />
    <Compile Include="LayoutRules\SA1502\SA1502UnitTests.Properties.cs" />
    <Compile Include="LayoutRules\SA1502\SA1502UnitTests.TypeDeclarations.cs" />
    <Compile Include="LayoutRules\SA1503UnitTests.cs" />
    <Compile Include="LayoutRules\SA1504UnitTests.cs" />
    <Compile Include="LayoutRules\SA1507UnitTests.cs" />
    <Compile Include="LayoutRules\SA1509UnitTests.cs" />
    <Compile Include="LayoutRules\SA1513UnitTests.cs" />
    <Compile Include="LayoutRules\SA1516UnitTests.cs" />
    <Compile Include="LayoutRules\SA1517UnitTests.cs" />
    <Compile Include="LayoutRules\SA1518UnitTests.cs" />
    <Compile Include="MaintainabilityRules\DebugMessagesUnitTestsBase.cs" />
    <Compile Include="MaintainabilityRules\FileMayOnlyContainTestBase.cs" />
    <Compile Include="MaintainabilityRules\SA1119UnitTests.cs" />
    <Compile Include="MaintainabilityRules\SA1400UnitTests.cs" />
    <Compile Include="MaintainabilityRules\SA1401UnitTests.cs" />
    <Compile Include="MaintainabilityRules\SA1402UnitTests.cs" />
    <Compile Include="MaintainabilityRules\SA1403UnitTests.cs" />
    <Compile Include="MaintainabilityRules\SA1404UnitTests.cs" />
    <Compile Include="MaintainabilityRules\SA1405UnitTests.cs" />
    <Compile Include="MaintainabilityRules\SA1406UnitTests.cs" />
    <Compile Include="MaintainabilityRules\SA1407UnitTests.cs" />
    <Compile Include="MaintainabilityRules\SA1408UnitTests.cs" />
    <Compile Include="MaintainabilityRules\SA1410UnitTests.cs" />
    <Compile Include="MaintainabilityRules\SA1411UnitTests.cs" />
    <Compile Include="NamingRules\SA1300UnitTests.cs" />
    <Compile Include="NamingRules\SA1301UnitTests.cs" />
    <Compile Include="NamingRules\SA1302UnitTests.cs" />
    <Compile Include="NamingRules\SA1303UnitTests.cs" />
    <Compile Include="NamingRules\SA1304UnitTests.cs" />
    <Compile Include="NamingRules\SA1306UnitTests.cs" />
    <Compile Include="NamingRules\SA1307UnitTests.cs" />
    <Compile Include="NamingRules\SA1308UnitTests.cs" />
    <Compile Include="NamingRules\SA1309UnitTests.cs" />
    <Compile Include="NamingRules\SA1310UnitTests.cs" />
    <Compile Include="NamingRules\SA1311UnitTests.cs" />
    <Compile Include="OrderingRules\SA1201UnitTests.cs" />
    <Compile Include="OrderingRules\SA1205UnitTests.cs" />
    <Compile Include="OrderingRules\SA1212UnitTests.cs" />
    <Compile Include="OrderingRules\SA1213UnitTests.cs" />
    <Compile Include="Properties\AssemblyInfo.cs" />
    <Compile Include="ReadabilityRules\SA1100UnitTests.cs" />
    <Compile Include="ReadabilityRules\SA1101UnitTests.cs" />
    <Compile Include="ReadabilityRules\SA1102UnitTests.cs" />
    <Compile Include="ReadabilityRules\SA1106UnitTests.cs" />
    <Compile Include="ReadabilityRules\SA1108UnitTests.cs" />
    <Compile Include="ReadabilityRules\SA1110UnitTests.cs" />
    <Compile Include="ReadabilityRules\SA1111UnitTests.cs" />
    <Compile Include="ReadabilityRules\SA1112UnitTests.cs" />
    <Compile Include="ReadabilityRules\SA1113UnitTests.cs" />
    <Compile Include="ReadabilityRules\SA1114UnitTests.cs" />
    <Compile Include="ReadabilityRules\SA1118UnitTests.cs" />
    <Compile Include="ReadabilityRules\SA1121UnitTests.cs" />
    <Compile Include="ReadabilityRules\SA1122UnitTests.cs" />
    <Compile Include="ReadabilityRules\SA1123UnitTests.cs" />
    <Compile Include="ReadabilityRules\SA1124UnitTests.cs" />
    <Compile Include="ReadabilityRules\SA1125UnitTests.cs" />
    <Compile Include="SpacingRules\NumberSignSpacingTestBase.cs" />
    <Compile Include="SpacingRules\SA1000UnitTests.cs" />
    <Compile Include="SpacingRules\SA1001UnitTests.cs" />
    <Compile Include="SpacingRules\SA1002UnitTests.cs" />
    <Compile Include="SpacingRules\SA1005UnitTests.cs" />
    <Compile Include="SpacingRules\SA1006UnitTests.cs" />
    <Compile Include="SpacingRules\SA1007UnitTests.cs" />
    <Compile Include="SpacingRules\SA1021UnitTests.cs" />
    <Compile Include="SpacingRules\SA1022UnitTests.cs" />
<<<<<<< HEAD
    <Compile Include="SpacingRules\SA1028UnitTests.cs" />
=======
    <Compile Include="SpacingRules\SA1027UnitTests.cs" />
>>>>>>> 86bf50a0
    <Compile Include="Verifiers\CodeFixVerifier.cs" />
    <Compile Include="Verifiers\DiagnosticVerifier.cs" />
  </ItemGroup>
  <ItemGroup>
    <None Include="..\StyleCop.Analyzers.ruleset">
      <Link>StyleCop.Analyzers.ruleset</Link>
    </None>
    <None Include="packages.config" />
  </ItemGroup>
  <ItemGroup>
    <ProjectReference Include="..\StyleCop.Analyzers\StyleCop.Analyzers.csproj">
      <Project>{3B052737-06CE-4182-AE0F-08EB82DFA73E}</Project>
      <Name>StyleCop.Analyzers</Name>
    </ProjectReference>
  </ItemGroup>
  <ItemGroup>
    <Analyzer Include="..\..\packages\AsyncUsageAnalyzers.1.0.0-alpha001\tools\analyzers\AsyncUsageAnalyzers.dll" />
    <Analyzer Include="..\..\packages\Microsoft.CodeAnalysis.Analyzers.1.0.0-rc2\tools\analyzers\C#\Microsoft.CodeAnalysis.Analyzers.dll" />
    <Analyzer Include="..\..\packages\Microsoft.CodeAnalysis.Analyzers.1.0.0-rc2\tools\analyzers\C#\Microsoft.CodeAnalysis.CSharp.Analyzers.dll" />
    <Analyzer Include="..\..\packages\StyleCop.Analyzers.1.0.0-alpha006\tools\analyzers\StyleCop.Analyzers.dll" />
  </ItemGroup>
  <Import Project="$(MSBuildToolsPath)\Microsoft.CSharp.targets" />
  <Target Name="EnsureNuGetPackageBuildImports" BeforeTargets="PrepareForBuild">
    <PropertyGroup>
      <ErrorText>This project references NuGet package(s) that are missing on this computer. Use NuGet Package Restore to download them.  For more information, see http://go.microsoft.com/fwlink/?LinkID=322105. The missing file is {0}.</ErrorText>
    </PropertyGroup>
    <Error Condition="!Exists('..\..\packages\xunit.core.2.0.0\build\portable-net45+win+wpa81+wp80+monotouch+monoandroid+Xamarin.iOS\xunit.core.props')" Text="$([System.String]::Format('$(ErrorText)', '..\..\packages\xunit.core.2.0.0\build\portable-net45+win+wpa81+wp80+monotouch+monoandroid+Xamarin.iOS\xunit.core.props'))" />
    <Error Condition="!Exists('..\..\packages\xunit.core.2.0.0\build\Xamarin.iOS\xunit.core.props')" Text="$([System.String]::Format('$(ErrorText)', '..\..\packages\xunit.core.2.0.0\build\Xamarin.iOS\xunit.core.props'))" />
    <Error Condition="!Exists('..\..\packages\xunit.runner.visualstudio.2.0.0\build\net20\xunit.runner.visualstudio.props')" Text="$([System.String]::Format('$(ErrorText)', '..\..\packages\xunit.runner.visualstudio.2.0.0\build\net20\xunit.runner.visualstudio.props'))" />
  </Target>
  <!-- To modify your build process, add your task inside one of the targets below and uncomment it. 
       Other similar extension points exist, see Microsoft.Common.targets.
  <Target Name="BeforeBuild">
  </Target>
  <Target Name="AfterBuild">
  </Target>
  -->
</Project><|MERGE_RESOLUTION|>--- conflicted
+++ resolved
@@ -240,11 +240,8 @@
     <Compile Include="SpacingRules\SA1007UnitTests.cs" />
     <Compile Include="SpacingRules\SA1021UnitTests.cs" />
     <Compile Include="SpacingRules\SA1022UnitTests.cs" />
-<<<<<<< HEAD
+    <Compile Include="SpacingRules\SA1027UnitTests.cs" />
     <Compile Include="SpacingRules\SA1028UnitTests.cs" />
-=======
-    <Compile Include="SpacingRules\SA1027UnitTests.cs" />
->>>>>>> 86bf50a0
     <Compile Include="Verifiers\CodeFixVerifier.cs" />
     <Compile Include="Verifiers\DiagnosticVerifier.cs" />
   </ItemGroup>
