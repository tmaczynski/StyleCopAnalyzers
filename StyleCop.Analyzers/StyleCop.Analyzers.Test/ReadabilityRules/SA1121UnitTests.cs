﻿namespace StyleCop.Analyzers.Test.ReadabilityRules
{
    using System;
    using System.Collections.Generic;
    using System.Linq;
    using System.Threading;
    using System.Threading.Tasks;
    using Microsoft.CodeAnalysis.CodeFixes;
    using Microsoft.CodeAnalysis.Diagnostics;
    using StyleCop.Analyzers.ReadabilityRules;
    using TestHelper;
    using Xunit;

    /// <summary>
    /// This class contains unit tests for <see cref="SA1121UseBuiltInTypeAlias"/>
    /// </summary>
    public class SA1121UnitTests : CodeFixVerifier
    {
        private static readonly Tuple<string, string>[] ReferenceTypesData = new Tuple<string, string>[]
        {
            new Tuple<string, string>("object", nameof(Object)),
            new Tuple<string, string>("string", nameof(String))
        };

        private static readonly Tuple<string, string>[] ValueTypesData = new Tuple<string, string>[]
        {
            new Tuple<string, string>("bool", nameof(Boolean)),
            new Tuple<string, string>("byte", nameof(Byte)),
            new Tuple<string, string>("char", nameof(Char)),
            new Tuple<string, string>("decimal", nameof(Decimal)),
            new Tuple<string, string>("double", nameof(Double)),
            new Tuple<string, string>("short", nameof(Int16)),
            new Tuple<string, string>("int", nameof(Int32)),
            new Tuple<string, string>("long", nameof(Int64)),
            new Tuple<string, string>("sbyte", nameof(SByte)),
            new Tuple<string, string>("float", nameof(Single)),
            new Tuple<string, string>("ushort", nameof(UInt16)),
            new Tuple<string, string>("uint", nameof(UInt32)),
            new Tuple<string, string>("ulong", nameof(UInt64))
        };

        private static readonly Tuple<string, string>[] EnumBaseTypesData = new Tuple<string, string>[]
        {
            new Tuple<string, string>("byte", nameof(Byte)),
            new Tuple<string, string>("short", nameof(Int16)),
            new Tuple<string, string>("int", nameof(Int32)),
            new Tuple<string, string>("long", nameof(Int64)),
            new Tuple<string, string>("sbyte", nameof(SByte)),
            new Tuple<string, string>("ushort", nameof(UInt16)),
            new Tuple<string, string>("uint", nameof(UInt32)),
            new Tuple<string, string>("ulong", nameof(UInt64))
        };

        private static readonly Tuple<string, string>[] AllTypesData = ReferenceTypesData.Concat(ValueTypesData).ToArray();

        public static IEnumerable<object[]> ReferenceTypes
        {
            get
            {
                foreach (var pair in ReferenceTypesData)
                {
<<<<<<< HEAD
                    yield return new[] { pair.Item1, pair.Item2 };
                    yield return new[] { pair.Item1, "System." + pair.Item2 };
                    yield return new[] { pair.Item1, "global::System." + pair.Item2 };
=======
                    await func(item.Item1, item.Item2).ConfigureAwait(false);
                    await func(item.Item1, "System." + item.Item2).ConfigureAwait(false);
                    await func(item.Item1, "global::System." + item.Item2).ConfigureAwait(false);
                }
                catch (Exception ex)
                {
                    Assert.True(false, "Type failed: " + item.Item1 + Environment.NewLine + ex.Message);
>>>>>>> 523908f0
                }
            }
        }

        public static IEnumerable<object[]> ValueTypes
        {
            get
            {
<<<<<<< HEAD
                foreach (var pair in ValueTypesData)
                {
                    yield return new[] { pair.Item1, pair.Item2 };
                    yield return new[] { pair.Item1, "System." + pair.Item2 };
                    yield return new[] { pair.Item1, "global::System." + pair.Item2 };
                }
            }
        }

        public static IEnumerable<object[]> EnumBaseTypes
        {
            get
            {
                foreach (var pair in EnumBaseTypesData)
                {
                    yield return new[] { pair.Item1, pair.Item2 };
                    yield return new[] { pair.Item1, "System." + pair.Item2 };
                    yield return new[] { pair.Item1, "global::System." + pair.Item2 };
                }
            }
=======
                // Allow CS8019 here because the code fix makes the using directive unnecessary
                await this.VerifyCSharpFixAsync(string.Format(testSource, item.Item2), string.Format(testSource, item.Item1), allowNewCompilerDiagnostics: true).ConfigureAwait(false);
                await this.VerifyCSharpFixAsync(string.Format(testSource, "System." + item.Item2), string.Format(testSource, item.Item1)).ConfigureAwait(false);
                await this.VerifyCSharpFixAsync(string.Format(testSource, "global::System." + item.Item2), string.Format(testSource, item.Item1)).ConfigureAwait(false);
            }
        }

        private async Task TestAllCases(Func<string, string, Task> func)
        {
            await this.TestCases(func, AllTypes).ConfigureAwait(false);
        }

        private async Task VerifyAllFixes(string testSource)
        {
            await this.VerifyFixes(testSource, AllTypes).ConfigureAwait(false);
        }

        private async Task TestEnumTypeCases(Func<string, string, Task> func)
        {
            await this.TestCases(func, EnumBaseTypes).ConfigureAwait(false);
        }

        private async Task VerifyEnumTypeFixes(string testSource)
        {
            await this.VerifyFixes(testSource, AllTypes).ConfigureAwait(false);
        }

        private async Task TestValueTypeCases(Func<string, string, Task> func)
        {
            await this.TestCases(func, ValueTypes).ConfigureAwait(false);
        }

        private async Task VerifyValueTypeFixes(string testSource)
        {
            await this.VerifyFixes(testSource, AllTypes).ConfigureAwait(false);
        }

        private async Task TestReferenceTypeCases(Func<string, string, Task> func)
        {
            await this.TestCases(func, ReferenceTypes).ConfigureAwait(false);
>>>>>>> 523908f0
        }

        public static IEnumerable<object[]> AllTypes
        {
<<<<<<< HEAD
            get
            {
                return ReferenceTypes.Concat(ValueTypes);
            }
=======
            await this.VerifyFixes(testSource, ReferenceTypes).ConfigureAwait(false);
>>>>>>> 523908f0
        }

        [Fact]
        public async Task TestEmptySource()
        {
            var testCode = string.Empty;
            await this.VerifyCSharpDiagnosticAsync(testCode, EmptyDiagnosticResults, CancellationToken.None).ConfigureAwait(false);
        }

        [Theory]
        [MemberData(nameof(AllTypes))]
        public async Task TestVariableDeclaration(string predefined, string fullName)
        {
            string testSource = @"namespace System {{
public class Foo
{{
    public void Bar()
    {{
        {0} test;
    }}
}}
}}";

            DiagnosticResult expected = this.CSharpDiagnostic().WithLocation(6, 9);

<<<<<<< HEAD
            await this.VerifyCSharpDiagnosticAsync(string.Format(testSource, predefined), EmptyDiagnosticResults, CancellationToken.None);
            await this.VerifyCSharpDiagnosticAsync(string.Format(testSource, fullName), expected, CancellationToken.None);
=======
            await this.VerifyCSharpDiagnosticAsync(string.Format(testCode, predefined), EmptyDiagnosticResults, CancellationToken.None).ConfigureAwait(false);
            await this.VerifyCSharpDiagnosticAsync(string.Format(testCode, fullName), expected, CancellationToken.None).ConfigureAwait(false);
>>>>>>> 523908f0
        }

        [Theory]
        [MemberData(nameof(AllTypes))]
        public async Task TestVariableDeclarationCodeFix(string predefined, string fullName)
        {
            string testSource = @"namespace System {{
public class Foo
{{
    public void Bar()
    {{
        {0} test;
    }}
}}
}}";

<<<<<<< HEAD
            await this.VerifyCSharpFixAsync(string.Format(testSource, fullName), string.Format(testSource, predefined), cancellationToken: CancellationToken.None);
        }

        [Theory]
        [MemberData(nameof(AllTypes))]
        public async Task TestDefaultDeclaration(string predefined, string fullName)
=======
            await this.VerifyAllFixes(testSource).ConfigureAwait(false);
        }

        [Fact]
        public async Task TestVariableDeclaration()
        {
            await this.TestAllCases(this.TestVariableDeclarationImpl).ConfigureAwait(false);
        }

        private async Task TestDefaultDeclarationImpl(string predefined, string fullName)
>>>>>>> 523908f0
        {
            string testCode = @"using System;
public class Foo
{{
    public void Bar()
    {{
        var test = default({0});
    }}
}}";
            DiagnosticResult expected = this.CSharpDiagnostic().WithLocation(6, 28);

            await this.VerifyCSharpDiagnosticAsync(string.Format(testCode, fullName), expected, CancellationToken.None).ConfigureAwait(false);
        }

        [Theory]
        [MemberData(nameof(AllTypes))]
        public async Task TestDefaultDeclarationCodeFix(string predefined, string fullName)
        {
<<<<<<< HEAD
            string testSource = @"namespace System {{
=======
            await this.TestAllCases(this.TestDefaultDeclarationImpl).ConfigureAwait(false);
        }

        [Fact]
        public async Task TestDefaultDeclarationCodeFix()
        {
            string testSource = @"using System;
>>>>>>> 523908f0
public class Foo
{{
    public void Bar()
    {{
        var test = default({0});
    }}
}}
}}";

<<<<<<< HEAD
            await this.VerifyCSharpFixAsync(string.Format(testSource, fullName), string.Format(testSource, predefined), cancellationToken: CancellationToken.None);
=======
            await this.VerifyAllFixes(testSource).ConfigureAwait(false);
>>>>>>> 523908f0
        }

        [Theory]
        [MemberData(nameof(AllTypes))]
        public async Task TestTypeOf(string predefined, string fullName)
        {
            string testSource = @"namespace System {{
public class Foo
{{
    public void Bar()
    {{
        var test = typeof({0});
    }}
}}
}}";

            DiagnosticResult expected = this.CSharpDiagnostic().WithLocation(6, 27);

<<<<<<< HEAD
            await this.VerifyCSharpDiagnosticAsync(string.Format(testSource, fullName), expected, CancellationToken.None);
=======
            await this.VerifyCSharpDiagnosticAsync(string.Format(testCode, fullName), expected, CancellationToken.None).ConfigureAwait(false);
>>>>>>> 523908f0
        }

        [Theory]
        [MemberData(nameof(AllTypes))]
        public async Task TestTypeOfCodeFix(string predefined, string fullName)
        {
<<<<<<< HEAD
            string testSource = @"namespace System {{
=======
            await this.TestAllCases(this.TestTypeOfImpl).ConfigureAwait(false);
        }

        [Fact]
        public async Task TestTypeOfCodeFix()
        {
            string testSource = @"using System;
>>>>>>> 523908f0
public class Foo
{{
    public void Bar()
    {{
        var test = typeof({0});
    }}
}}
}}";

<<<<<<< HEAD
            await this.VerifyCSharpFixAsync(string.Format(testSource, fullName), string.Format(testSource, predefined), cancellationToken: CancellationToken.None);
=======
            await this.VerifyAllFixes(testSource).ConfigureAwait(false);
>>>>>>> 523908f0
        }

        [Theory]
        [MemberData(nameof(AllTypes))]
        public async Task TestReturnType(string predefined, string fullName)
        {
            string testSource = @"namespace System {{
public class Foo
{{
    public {0} Bar()
    {{
        return default({0});
    }}
}}
}}";
            DiagnosticResult[] expected =
            {
                this.CSharpDiagnostic().WithLocation(4, 12),
                this.CSharpDiagnostic().WithLocation(6, 24),
            };

<<<<<<< HEAD
            await this.VerifyCSharpDiagnosticAsync(string.Format(testSource, fullName), expected, CancellationToken.None);
=======
            await this.VerifyCSharpDiagnosticAsync(string.Format(testCode, fullName), expected, CancellationToken.None).ConfigureAwait(false);
>>>>>>> 523908f0
        }

        [Theory]
        [MemberData(nameof(AllTypes))]
        public async Task TestReturnTypeCodeFix(string predefined, string fullName)
        {
<<<<<<< HEAD
            string testSource = @"namespace System {{
=======
            await this.TestAllCases(this.TestReturnTypeImpl).ConfigureAwait(false);
        }

        [Fact]
        public async Task TestReturnTypeCodeFix()
        {
            string testSource = @"using System;
>>>>>>> 523908f0
public class Foo
{{
    public {0} Bar()
    {{
        return default({0});
    }}
}}
}}";

<<<<<<< HEAD
            await this.VerifyCSharpFixAsync(string.Format(testSource, fullName), string.Format(testSource, predefined), cancellationToken: CancellationToken.None);
=======
            await this.VerifyAllFixes(testSource).ConfigureAwait(false);
>>>>>>> 523908f0
        }

        [Theory]
        [MemberData(nameof(EnumBaseTypes))]
        public async Task TestEnumBaseType(string predefined, string fullName)
        {
            string testCode = @"namespace System {{
public class Foo
{{
    public enum Bar : {0}
    {{
    }}
}}
}}";

            DiagnosticResult expected = this.CSharpDiagnostic().WithLocation(4, 23);

            await this.VerifyCSharpDiagnosticAsync(string.Format(testCode, fullName), expected, CancellationToken.None).ConfigureAwait(false);
        }

        [Theory]
        [MemberData(nameof(EnumBaseTypes))]
        public async Task TestEnumBaseTypeCodeFix(string predefined, string fullName)
        {
<<<<<<< HEAD
            string testCode = @"namespace System {{
=======
            await this.TestEnumTypeCases(this.TestEnumBaseTypeImpl).ConfigureAwait(false);
        }

        [Fact]
        public async Task TestEnumBaseTypeCodeFix()
        {
            string testSource = @"using System;
>>>>>>> 523908f0
public class Foo
{{
    public enum Bar : {0}
    {{
    }}
}}
}}";

<<<<<<< HEAD
            await this.VerifyCSharpFixAsync(string.Format(testCode, fullName), string.Format(testCode, predefined), cancellationToken: CancellationToken.None);
=======
            await this.VerifyEnumTypeFixes(testSource).ConfigureAwait(false);
>>>>>>> 523908f0
        }

        [Theory]
        [MemberData(nameof(ValueTypes))]
        public async Task TestPointerDeclaration(string predefined, string fullName)
        {
            string testCode = @"using System;
public class Foo
{{
    public unsafe void Bar()
    {{
        {0}* test;
    }}
}}";
            DiagnosticResult expected = this.CSharpDiagnostic().WithLocation(6, 9);

            await this.VerifyCSharpDiagnosticAsync(string.Format(testCode, fullName), expected, CancellationToken.None).ConfigureAwait(false);
        }

<<<<<<< HEAD
        [Theory]
        [MemberData(nameof(ValueTypes))]
        public async Task TestPointerDeclarationCodeFix(string predefined, string fullName)
=======
        [Fact]
        public async Task TestPointerDeclaration()
        {
            await this.TestValueTypeCases(this.TestPointerDeclarationImpl).ConfigureAwait(false);
        }

        [Fact]
        public async Task TestPointerDeclarationCodeFix()
>>>>>>> 523908f0
        {
            string testSource = @"namespace System {{
public class Foo
{{
    public unsafe void Bar()
    {{
        {0}* test;
    }}
}}
}}";

<<<<<<< HEAD
            await this.VerifyCSharpFixAsync(string.Format(testSource, fullName), string.Format(testSource, predefined), cancellationToken: CancellationToken.None);
=======
            await this.VerifyValueTypeFixes(testSource).ConfigureAwait(false);
>>>>>>> 523908f0
        }

        [Theory]
        [MemberData(nameof(AllTypes))]
        public async Task TestArgument(string predefined, string fullName)
        {
            string testCode = @"using System;
public class Foo
{{
    public void Bar({0} test)
    {{
    }}
}}";
            DiagnosticResult expected = this.CSharpDiagnostic().WithLocation(4, 21);

            await this.VerifyCSharpDiagnosticAsync(string.Format(testCode, fullName), expected, CancellationToken.None).ConfigureAwait(false);
        }

<<<<<<< HEAD
        [Theory]
        [MemberData(nameof(AllTypes))]
        public async Task TestArgumentCodeFix(string predefined, string fullName)
=======
        [Fact]
        public async Task TestArgument()
        {
            await this.TestAllCases(this.TestArgumentImpl).ConfigureAwait(false);
        }

        [Fact]
        public async Task TestArgumentCodeFix()
>>>>>>> 523908f0
        {
            string testSource = @"namespace System {{
public class Foo
{{
    public void Bar({0} test)
    {{
    }}
}}
}}";

<<<<<<< HEAD
            await this.VerifyCSharpFixAsync(string.Format(testSource, fullName), string.Format(testSource, predefined), cancellationToken: CancellationToken.None);
=======
            await this.VerifyAllFixes(testSource).ConfigureAwait(false);
>>>>>>> 523908f0
        }

        [Theory]
        [MemberData(nameof(AllTypes))]
        public async Task TestIndexer(string predefined, string fullName)
        {
            string testCode = @"using System;
public class Foo
{{
    public {0} this
            [{0} test]
    {{
        get {{ return default({0}); }}
    }}
}}";
            DiagnosticResult[] expected =
                {
                    this.CSharpDiagnostic().WithLocation(4, 12),
                    this.CSharpDiagnostic().WithLocation(5, 14),
                    this.CSharpDiagnostic().WithLocation(7, 30),
                };

            await this.VerifyCSharpDiagnosticAsync(string.Format(testCode, fullName), expected, CancellationToken.None).ConfigureAwait(false);
        }

<<<<<<< HEAD
        [Theory]
        [MemberData(nameof(AllTypes))]
        public async Task TestIndexerCodeFix(string predefined, string fullName)
=======
        [Fact]
        public async Task TestIndexer()
        {
            await this.TestAllCases(this.TestIndexerImpl).ConfigureAwait(false);
        }

        [Fact]
        public async Task TestIndexerCodeFix()
>>>>>>> 523908f0
        {
            string testSource = @"namespace System {{
public class Foo
{{
    public {0} this
            [{0} test]
    {{
        get {{ return default({0}); }}
    }}
}}
}}";

<<<<<<< HEAD
            await this.VerifyCSharpFixAsync(string.Format(testSource, fullName), string.Format(testSource, predefined), cancellationToken: CancellationToken.None);
=======
            await this.VerifyAllFixes(testSource).ConfigureAwait(false);
>>>>>>> 523908f0
        }

        [Theory]
        [MemberData(nameof(AllTypes))]
        public async Task TestGenericAndLambda(string predefined, string fullName)
        {
            string testCode = @"using System;
public class Foo
{{
    public void Bar()
    {{
        Func<{0}, 
                {0}> f = 
                    ({0} param) => param;
    }}
}}";
            DiagnosticResult[] expected =
                {
                    this.CSharpDiagnostic().WithLocation(6, 14),
                    this.CSharpDiagnostic().WithLocation(7, 17),
                    this.CSharpDiagnostic().WithLocation(8, 22),
                };

            await this.VerifyCSharpDiagnosticAsync(string.Format(testCode, fullName), expected, CancellationToken.None).ConfigureAwait(false);
        }

<<<<<<< HEAD
        [Theory]
        [MemberData(nameof(AllTypes))]
        public async Task TestGenericAndLambdaCodeFix(string predefined, string fullName)
=======
        [Fact]
        public async Task TestGenericAndLambda()
        {
            await this.TestAllCases(this.TestGenericAndLambdaImpl).ConfigureAwait(false);
        }

        [Fact]
        public async Task TestGenericAndLambdaCodeFix()
>>>>>>> 523908f0
        {
            string testSource = @"using System;
public class Foo
{{
    public void Bar()
    {{
        Func<{0}, 
                {0}> f = 
                    ({0} param) => param;
    }}
}}";

<<<<<<< HEAD
            await this.VerifyCSharpFixAsync(string.Format(testSource, fullName), string.Format(testSource, predefined), cancellationToken: CancellationToken.None);
=======
            await this.VerifyAllFixes(testSource).ConfigureAwait(false);
>>>>>>> 523908f0
        }

        [Theory]
        [MemberData(nameof(AllTypes))]
        public async Task TestArray(string predefined, string fullName)
        {
            string testCode = @"using System;
public class Foo
{{
    public void Bar()
    {{
        var array = new {0}[0];
    }}
}}";
            DiagnosticResult expected = this.CSharpDiagnostic().WithLocation(6, 25);

            await this.VerifyCSharpDiagnosticAsync(string.Format(testCode, fullName), expected, CancellationToken.None).ConfigureAwait(false);
        }

<<<<<<< HEAD
        [Theory]
        [MemberData(nameof(AllTypes))]
        public async Task TestArrayCodeFix(string predefined, string fullName)
=======
        [Fact]
        public async Task TestArray()
        {
            await this.TestAllCases(this.TestArrayImpl).ConfigureAwait(false);
        }

        [Fact]
        public async Task TestArrayCodeFix()
>>>>>>> 523908f0
        {
            string testSource = @"namespace System {{
public class Foo
{{
    public void Bar()
    {{
        var array = new {0}[0];
    }}
}}
}}";

<<<<<<< HEAD
            await this.VerifyCSharpFixAsync(string.Format(testSource, fullName), string.Format(testSource, predefined), cancellationToken: CancellationToken.None);
=======
            await this.VerifyAllFixes(testSource).ConfigureAwait(false);
>>>>>>> 523908f0
        }

        [Theory]
        [MemberData(nameof(ValueTypes))]
        public async Task TestStackAllocArray(string predefined, string fullName)
        {
            string testCode = @"using System;
public class Foo
{{
    public unsafe void Bar()
    {{
        var array = stackalloc {0}[0];
    }}
}}";
            DiagnosticResult expected = this.CSharpDiagnostic().WithLocation(6, 32);

            await this.VerifyCSharpDiagnosticAsync(string.Format(testCode, fullName), expected, CancellationToken.None).ConfigureAwait(false);
        }

<<<<<<< HEAD
        [Theory]
        [MemberData(nameof(ValueTypes))]
        public async Task TestStackAllocArrayCodeFix(string predefined, string fullName)
=======
        [Fact]
        public async Task TestStackAllocArray()
        {
            await this.TestAllCases(this.TestStackAllocArrayImpl).ConfigureAwait(false);
        }

        [Fact]
        public async Task TestStackAllocArrayCodeFix()
>>>>>>> 523908f0
        {
            string testSource = @"namespace System {{
public class Foo
{{
    public unsafe void Bar()
    {{
        var array = stackalloc {0}[0];
    }}
}}
}}";

<<<<<<< HEAD
            await this.VerifyCSharpFixAsync(string.Format(testSource, fullName), string.Format(testSource, predefined), cancellationToken: CancellationToken.None);
=======
            await this.VerifyValueTypeFixes(testSource).ConfigureAwait(false);
>>>>>>> 523908f0
        }

        [Theory]
        [MemberData(nameof(AllTypes))]
        public async Task TestImplicitCast(string predefined, string fullName)
        {
            string testCode = @"using System;
public class Foo
{{
    public void Bar()
    {{
        var t = ({0})
                    default({0});
    }}
}}";
            DiagnosticResult[] expected =
                {
                    this.CSharpDiagnostic().WithLocation(6, 18),
                    this.CSharpDiagnostic().WithLocation(7, 29),
                };

            await this.VerifyCSharpDiagnosticAsync(string.Format(testCode, fullName), expected, CancellationToken.None).ConfigureAwait(false);
        }

<<<<<<< HEAD
        [Theory]
        [MemberData(nameof(AllTypes))]
        public async Task TestImplicitCastCodeFix(string predefined, string fullName)
=======
        [Fact]
        public async Task TestImplicitCast()
        {
            await this.TestAllCases(this.TestImplicitCastImpl).ConfigureAwait(false);
        }

        [Fact]
        public async Task TestImplicitCastCodeFix()
>>>>>>> 523908f0
        {
            string testSource = @"namespace System {{
public class Foo
{{
    public void Bar()
    {{
        var t = ({0})
                    default({0});
    }}
}}
}}";

            await this.VerifyCSharpFixAsync(string.Format(testSource, fullName), string.Format(testSource, predefined), cancellationToken: CancellationToken.None);
        }

        [Theory]
        [MemberData(nameof(AllTypes))]
        public async Task TestDocumentationCommentDirectReference(string predefined, string fullName)
        {
            string testCode = @"using System;
/// <seealso cref=""{0}""/>
public class Foo
{{
}}";
            DiagnosticResult expected = this.CSharpDiagnostic().WithLocation(2, 20);

            await this.VerifyCSharpDiagnosticAsync(string.Format(testCode, fullName), expected, CancellationToken.None);
        }

        [Theory]
        [MemberData(nameof(AllTypes))]
        public async Task TestDocumentationCommentDirectReferenceCodeFix(string predefined, string fullName)
        {
            string testCode = @"using System;
/// <seealso cref=""{0}""/>
public class Foo
{{
}}";

<<<<<<< HEAD
            await this.VerifyCSharpFixAsync(string.Format(testCode, fullName), string.Format(testCode, predefined), cancellationToken: CancellationToken.None);
=======
            await this.VerifyValueTypeFixes(testSource).ConfigureAwait(false);
>>>>>>> 523908f0
        }

        [Theory]
        [MemberData(nameof(AllTypes))]
        public async Task TestDocumentationCommentIndirectReference(string predefined, string fullName)
        {
            string testCode = @"using System;
/// <seealso cref=""Convert.ToBoolean({0})""/>
public class Foo
{{
}}";
            DiagnosticResult expected = this.CSharpDiagnostic().WithLocation(2, 38);

            await this.VerifyCSharpDiagnosticAsync(string.Format(testCode, fullName), expected, CancellationToken.None);
        }

        [Theory]
        [MemberData(nameof(AllTypes))]
        public async Task TestDocumentationCommentIndirectReferenceCodeFix(string predefined, string fullName)
        {
            string testCode = @"using System;
/// <seealso cref=""Convert.ToBoolean({0})""/>
public class Foo
{{
}}";

            await this.VerifyCSharpFixAsync(string.Format(testCode, fullName), string.Format(testCode, predefined), cancellationToken: CancellationToken.None);
        }

        [Theory]
        [MemberData(nameof(ReferenceTypes))]
        public async Task TestExplicitCast(string predefined, string fullName)
        {
            string testCode = @"using System;
public class Foo
{{
    public void Bar()
    {{
        var t = null as {0};
    }}
}}";
            DiagnosticResult expected = this.CSharpDiagnostic().WithLocation(6, 25);

            await this.VerifyCSharpDiagnosticAsync(string.Format(testCode, fullName), expected, CancellationToken.None).ConfigureAwait(false);
        }

<<<<<<< HEAD
        [Theory]
        [MemberData(nameof(ReferenceTypes))]
        public async Task TestExplicitCastCodeFix(string predefined, string fullName)
=======
        [Fact]
        public async Task TestExplicitCast()
        {
            await this.TestReferenceTypeCases(this.TestExplicitCastImpl).ConfigureAwait(false);
        }

        [Fact]
        public async Task TestExplicitCastCodeFix()
>>>>>>> 523908f0
        {
            string testSource = @"namespace System {{
public class Foo
{{
    public void Bar()
    {{
        var t = null as {0};
    }}
}}
}}";

<<<<<<< HEAD
            await this.VerifyCSharpFixAsync(string.Format(testSource, fullName), string.Format(testSource, predefined), cancellationToken: CancellationToken.None);
=======
            await this.VerifyValueTypeFixes(testSource).ConfigureAwait(false);
>>>>>>> 523908f0
        }

        [Theory]
        [MemberData(nameof(ValueTypes))]
        public async Task TestNullable(string predefined, string fullName)
        {
            string testCode = @"using System;
public class Foo
{{
    public void Bar()
    {{
        {0}? t = null;
    }}
}}";
            DiagnosticResult expected = this.CSharpDiagnostic().WithLocation(6, 9);

            await this.VerifyCSharpDiagnosticAsync(string.Format(testCode, fullName), expected, CancellationToken.None).ConfigureAwait(false);
        }

        [Theory]
        [MemberData(nameof(ValueTypes))]
        public async Task TestNullableCodeFix(string predefined, string fullName)
        {
<<<<<<< HEAD
            string testSource = @"namespace System {{
=======
            await this.TestValueTypeCases(this.TestNullableImpl).ConfigureAwait(false);
        }

        [Fact]
        public async Task TestNullableCodeFix()
        {
            string testSource = @"using System;
>>>>>>> 523908f0
public class Foo
{{
    public void Bar()
    {{
        {0}? t = null;
    }}
}}
}}";

<<<<<<< HEAD
            await this.VerifyCSharpFixAsync(string.Format(testSource, fullName), string.Format(testSource, predefined), cancellationToken: CancellationToken.None);
=======
            await this.VerifyValueTypeFixes(testSource).ConfigureAwait(false);
>>>>>>> 523908f0
        }

        [Fact]
        public async Task TestMissleadingUsing()
        {
            string testCode = @"namespace Foo
{
  using Int32 = System.UInt32;
  class Bar
  {
    Int32 value = 3;
  }
}
";
            DiagnosticResult expected = this.CSharpDiagnostic().WithLocation(6, 5);

            await this.VerifyCSharpDiagnosticAsync(testCode, expected, CancellationToken.None).ConfigureAwait(false);
        }

        [Fact]
        public async Task TestMissleadingUsingCodeFix()
        {
            string oldSource = @"namespace Foo
{
  using Int32 = System.UInt32;
  class Bar
  {
    Int32 value = 3;
  }
}
";
            string newSource = @"namespace Foo
{
  using Int32 = System.UInt32;
  class Bar
  {
    uint value = 3;
  }
}
";

            await this.VerifyCSharpFixAsync(oldSource, newSource, allowNewCompilerDiagnostics: true).ConfigureAwait(false);
        }

        [Fact]
        public async Task TestUsingNameChange()
        {
            string testCode = @"namespace Foo
{
  using MyInt = System.UInt32;
  class Bar
  {
    MyInt value = 3;
  }
}
";
            DiagnosticResult expected = this.CSharpDiagnostic().WithLocation(6, 5);

            await this.VerifyCSharpDiagnosticAsync(testCode, expected, CancellationToken.None).ConfigureAwait(false);
        }

        [Fact]
        public async Task TestUsingNameChangeCodeFix()
        {
            string oldSource = @"namespace Foo
{
  using MyInt = System.UInt32;
  class Bar
  {
    MyInt value = 3;
  }
}
";
            string newSource = @"namespace Foo
{
  using MyInt = System.UInt32;
  class Bar
  {
    uint value = 3;
  }
}
";

            await this.VerifyCSharpFixAsync(oldSource, newSource, allowNewCompilerDiagnostics: true).ConfigureAwait(false);
        }

        [Fact]
        public async Task TestWrongType()
        {
            string testCode = @"
public class Foo
{{
    public unsafe void Bar()
    {{
        {0} t = null;
    }}
}}
public class {0} {{}}
";
            foreach (var item in AllTypesData)
            {
                await this.VerifyCSharpDiagnosticAsync(string.Format(testCode, "@" + item.Item1), EmptyDiagnosticResults, CancellationToken.None).ConfigureAwait(false);
                await this.VerifyCSharpDiagnosticAsync(string.Format(testCode, item.Item2), EmptyDiagnosticResults, CancellationToken.None).ConfigureAwait(false);
            }
        }

        [Fact]
        public async Task TestUsing()
        {
            string testCode = @"
namespace Foo
{{
    using {0};
    public class Foo
    {{
    }}
}}
namespace {0} 
{{
        public class Bar {{ }}
}}
";
            foreach (var item in AllTypesData)
            {
                await this.VerifyCSharpDiagnosticAsync(string.Format(testCode, "@" + item.Item1), EmptyDiagnosticResults, CancellationToken.None).ConfigureAwait(false);
                await this.VerifyCSharpDiagnosticAsync(string.Format(testCode, item.Item2), EmptyDiagnosticResults, CancellationToken.None).ConfigureAwait(false);
            }
        }

        [Theory]
        [MemberData(nameof(AllTypes))]
        public async Task TestNameOf(string predefined, string fullName)
        {
            string testCode = @"
namespace System
{{
    public class Foo
    {{
        public void Bar()
        {{
            string test = nameof({0});
        }}
    }}
}}
";
<<<<<<< HEAD
=======
            foreach (var item in AllTypes)
            {
                await this.VerifyCSharpDiagnosticAsync(string.Format(testCode, "System." + item.Item2), EmptyDiagnosticResults, CancellationToken.None).ConfigureAwait(false);
            }
>>>>>>> 523908f0

            await this.VerifyCSharpDiagnosticAsync(string.Format(testCode, fullName), EmptyDiagnosticResults, CancellationToken.None);
        }

<<<<<<< HEAD
        [Theory]
        [MemberData(nameof(AllTypes))]
        public async Task TestNameOfInnerMethod(string predefined, string fullName)
        {
            string testCode = @"
namespace System
{{
    public class Foo
    {{
        public void Bar()
        {{
            string test = nameof({0}.ToString);
        }}
    }}
}}
";

            DiagnosticResult expected = this.CSharpDiagnostic().WithLocation(8, 34);
            await this.VerifyCSharpDiagnosticAsync(string.Format(testCode, fullName), expected, CancellationToken.None);
=======
            foreach (var item in AllTypes)
            {
                await this.VerifyCSharpDiagnosticAsync(string.Format(testCode, "System." + item.Item2 + ".ToString"), expected, CancellationToken.None).ConfigureAwait(false);
                await this.VerifyCSharpFixAsync(string.Format(testCode, "System." + item.Item2 + ".ToString"), string.Format(testCode, item.Item1 + ".ToString")).ConfigureAwait(false);
            }
>>>>>>> 523908f0
        }

        [Theory]
        [MemberData(nameof(AllTypes))]
        public async Task TestNameOfInnerMethodCodeFix(string predefined, string fullName)
        {
            string testCode = @"
namespace System
{{
    public class Foo
    {{
        public void Bar()
        {{
            string test = nameof({0}.ToString);
        }}
    }}
}}
";
<<<<<<< HEAD

            await this.VerifyCSharpFixAsync(string.Format(testCode, fullName), string.Format(testCode, predefined), cancellationToken:  CancellationToken.None);
=======
            DiagnosticResult expected = this.CSharpDiagnostic().WithLocation(8, 41);
            foreach (var item in AllTypes)
            {
                await this.VerifyCSharpDiagnosticAsync(string.Format(testCode, "System." + item.Item2), expected, CancellationToken.None).ConfigureAwait(false);
                await this.VerifyCSharpDiagnosticAsync(string.Format(testCode, item.Item1), EmptyDiagnosticResults, CancellationToken.None).ConfigureAwait(false);
            }
>>>>>>> 523908f0
        }

        protected override DiagnosticAnalyzer GetCSharpDiagnosticAnalyzer()
        {
            return new SA1121UseBuiltInTypeAlias();
        }

        protected override CodeFixProvider GetCSharpCodeFixProvider()
        {
            return new SA1121CodeFixProvider();
        }
    }
}<|MERGE_RESOLUTION|>--- conflicted
+++ resolved
@@ -59,19 +59,9 @@
             {
                 foreach (var pair in ReferenceTypesData)
                 {
-<<<<<<< HEAD
                     yield return new[] { pair.Item1, pair.Item2 };
                     yield return new[] { pair.Item1, "System." + pair.Item2 };
                     yield return new[] { pair.Item1, "global::System." + pair.Item2 };
-=======
-                    await func(item.Item1, item.Item2).ConfigureAwait(false);
-                    await func(item.Item1, "System." + item.Item2).ConfigureAwait(false);
-                    await func(item.Item1, "global::System." + item.Item2).ConfigureAwait(false);
-                }
-                catch (Exception ex)
-                {
-                    Assert.True(false, "Type failed: " + item.Item1 + Environment.NewLine + ex.Message);
->>>>>>> 523908f0
                 }
             }
         }
@@ -80,7 +70,6 @@
         {
             get
             {
-<<<<<<< HEAD
                 foreach (var pair in ValueTypesData)
                 {
                     yield return new[] { pair.Item1, pair.Item2 };
@@ -101,60 +90,14 @@
                     yield return new[] { pair.Item1, "global::System." + pair.Item2 };
                 }
             }
-=======
-                // Allow CS8019 here because the code fix makes the using directive unnecessary
-                await this.VerifyCSharpFixAsync(string.Format(testSource, item.Item2), string.Format(testSource, item.Item1), allowNewCompilerDiagnostics: true).ConfigureAwait(false);
-                await this.VerifyCSharpFixAsync(string.Format(testSource, "System." + item.Item2), string.Format(testSource, item.Item1)).ConfigureAwait(false);
-                await this.VerifyCSharpFixAsync(string.Format(testSource, "global::System." + item.Item2), string.Format(testSource, item.Item1)).ConfigureAwait(false);
-            }
-        }
-
-        private async Task TestAllCases(Func<string, string, Task> func)
-        {
-            await this.TestCases(func, AllTypes).ConfigureAwait(false);
-        }
-
-        private async Task VerifyAllFixes(string testSource)
-        {
-            await this.VerifyFixes(testSource, AllTypes).ConfigureAwait(false);
-        }
-
-        private async Task TestEnumTypeCases(Func<string, string, Task> func)
-        {
-            await this.TestCases(func, EnumBaseTypes).ConfigureAwait(false);
-        }
-
-        private async Task VerifyEnumTypeFixes(string testSource)
-        {
-            await this.VerifyFixes(testSource, AllTypes).ConfigureAwait(false);
-        }
-
-        private async Task TestValueTypeCases(Func<string, string, Task> func)
-        {
-            await this.TestCases(func, ValueTypes).ConfigureAwait(false);
-        }
-
-        private async Task VerifyValueTypeFixes(string testSource)
-        {
-            await this.VerifyFixes(testSource, AllTypes).ConfigureAwait(false);
-        }
-
-        private async Task TestReferenceTypeCases(Func<string, string, Task> func)
-        {
-            await this.TestCases(func, ReferenceTypes).ConfigureAwait(false);
->>>>>>> 523908f0
         }
 
         public static IEnumerable<object[]> AllTypes
         {
-<<<<<<< HEAD
             get
             {
                 return ReferenceTypes.Concat(ValueTypes);
             }
-=======
-            await this.VerifyFixes(testSource, ReferenceTypes).ConfigureAwait(false);
->>>>>>> 523908f0
         }
 
         [Fact]
@@ -180,13 +123,8 @@
 
             DiagnosticResult expected = this.CSharpDiagnostic().WithLocation(6, 9);
 
-<<<<<<< HEAD
-            await this.VerifyCSharpDiagnosticAsync(string.Format(testSource, predefined), EmptyDiagnosticResults, CancellationToken.None);
-            await this.VerifyCSharpDiagnosticAsync(string.Format(testSource, fullName), expected, CancellationToken.None);
-=======
-            await this.VerifyCSharpDiagnosticAsync(string.Format(testCode, predefined), EmptyDiagnosticResults, CancellationToken.None).ConfigureAwait(false);
-            await this.VerifyCSharpDiagnosticAsync(string.Format(testCode, fullName), expected, CancellationToken.None).ConfigureAwait(false);
->>>>>>> 523908f0
+            await this.VerifyCSharpDiagnosticAsync(string.Format(testSource, predefined), EmptyDiagnosticResults, CancellationToken.None).ConfigureAwait(false);
+            await this.VerifyCSharpDiagnosticAsync(string.Format(testSource, fullName), expected, CancellationToken.None).ConfigureAwait(false);
         }
 
         [Theory]
@@ -203,25 +141,12 @@
 }}
 }}";
 
-<<<<<<< HEAD
-            await this.VerifyCSharpFixAsync(string.Format(testSource, fullName), string.Format(testSource, predefined), cancellationToken: CancellationToken.None);
+            await this.VerifyCSharpFixAsync(string.Format(testSource, fullName), string.Format(testSource, predefined), cancellationToken: CancellationToken.None).ConfigureAwait(false);
         }
 
         [Theory]
         [MemberData(nameof(AllTypes))]
         public async Task TestDefaultDeclaration(string predefined, string fullName)
-=======
-            await this.VerifyAllFixes(testSource).ConfigureAwait(false);
-        }
-
-        [Fact]
-        public async Task TestVariableDeclaration()
-        {
-            await this.TestAllCases(this.TestVariableDeclarationImpl).ConfigureAwait(false);
-        }
-
-        private async Task TestDefaultDeclarationImpl(string predefined, string fullName)
->>>>>>> 523908f0
         {
             string testCode = @"using System;
 public class Foo
@@ -240,17 +165,7 @@
         [MemberData(nameof(AllTypes))]
         public async Task TestDefaultDeclarationCodeFix(string predefined, string fullName)
         {
-<<<<<<< HEAD
-            string testSource = @"namespace System {{
-=======
-            await this.TestAllCases(this.TestDefaultDeclarationImpl).ConfigureAwait(false);
-        }
-
-        [Fact]
-        public async Task TestDefaultDeclarationCodeFix()
-        {
-            string testSource = @"using System;
->>>>>>> 523908f0
+            string testSource = @"namespace System {{
 public class Foo
 {{
     public void Bar()
@@ -260,11 +175,7 @@
 }}
 }}";
 
-<<<<<<< HEAD
-            await this.VerifyCSharpFixAsync(string.Format(testSource, fullName), string.Format(testSource, predefined), cancellationToken: CancellationToken.None);
-=======
-            await this.VerifyAllFixes(testSource).ConfigureAwait(false);
->>>>>>> 523908f0
+            await this.VerifyCSharpFixAsync(string.Format(testSource, fullName), string.Format(testSource, predefined), cancellationToken: CancellationToken.None).ConfigureAwait(false);
         }
 
         [Theory]
@@ -283,28 +194,14 @@
 
             DiagnosticResult expected = this.CSharpDiagnostic().WithLocation(6, 27);
 
-<<<<<<< HEAD
-            await this.VerifyCSharpDiagnosticAsync(string.Format(testSource, fullName), expected, CancellationToken.None);
-=======
-            await this.VerifyCSharpDiagnosticAsync(string.Format(testCode, fullName), expected, CancellationToken.None).ConfigureAwait(false);
->>>>>>> 523908f0
+            await this.VerifyCSharpDiagnosticAsync(string.Format(testSource, fullName), expected, CancellationToken.None).ConfigureAwait(false);
         }
 
         [Theory]
         [MemberData(nameof(AllTypes))]
         public async Task TestTypeOfCodeFix(string predefined, string fullName)
         {
-<<<<<<< HEAD
-            string testSource = @"namespace System {{
-=======
-            await this.TestAllCases(this.TestTypeOfImpl).ConfigureAwait(false);
-        }
-
-        [Fact]
-        public async Task TestTypeOfCodeFix()
-        {
-            string testSource = @"using System;
->>>>>>> 523908f0
+            string testSource = @"namespace System {{
 public class Foo
 {{
     public void Bar()
@@ -314,11 +211,7 @@
 }}
 }}";
 
-<<<<<<< HEAD
-            await this.VerifyCSharpFixAsync(string.Format(testSource, fullName), string.Format(testSource, predefined), cancellationToken: CancellationToken.None);
-=======
-            await this.VerifyAllFixes(testSource).ConfigureAwait(false);
->>>>>>> 523908f0
+            await this.VerifyCSharpFixAsync(string.Format(testSource, fullName), string.Format(testSource, predefined), cancellationToken: CancellationToken.None).ConfigureAwait(false);
         }
 
         [Theory]
@@ -340,28 +233,14 @@
                 this.CSharpDiagnostic().WithLocation(6, 24),
             };
 
-<<<<<<< HEAD
-            await this.VerifyCSharpDiagnosticAsync(string.Format(testSource, fullName), expected, CancellationToken.None);
-=======
-            await this.VerifyCSharpDiagnosticAsync(string.Format(testCode, fullName), expected, CancellationToken.None).ConfigureAwait(false);
->>>>>>> 523908f0
+            await this.VerifyCSharpDiagnosticAsync(string.Format(testSource, fullName), expected, CancellationToken.None).ConfigureAwait(false);
         }
 
         [Theory]
         [MemberData(nameof(AllTypes))]
         public async Task TestReturnTypeCodeFix(string predefined, string fullName)
         {
-<<<<<<< HEAD
-            string testSource = @"namespace System {{
-=======
-            await this.TestAllCases(this.TestReturnTypeImpl).ConfigureAwait(false);
-        }
-
-        [Fact]
-        public async Task TestReturnTypeCodeFix()
-        {
-            string testSource = @"using System;
->>>>>>> 523908f0
+            string testSource = @"namespace System {{
 public class Foo
 {{
     public {0} Bar()
@@ -371,11 +250,7 @@
 }}
 }}";
 
-<<<<<<< HEAD
-            await this.VerifyCSharpFixAsync(string.Format(testSource, fullName), string.Format(testSource, predefined), cancellationToken: CancellationToken.None);
-=======
-            await this.VerifyAllFixes(testSource).ConfigureAwait(false);
->>>>>>> 523908f0
+            await this.VerifyCSharpFixAsync(string.Format(testSource, fullName), string.Format(testSource, predefined), cancellationToken: CancellationToken.None).ConfigureAwait(false);
         }
 
         [Theory]
@@ -400,17 +275,7 @@
         [MemberData(nameof(EnumBaseTypes))]
         public async Task TestEnumBaseTypeCodeFix(string predefined, string fullName)
         {
-<<<<<<< HEAD
             string testCode = @"namespace System {{
-=======
-            await this.TestEnumTypeCases(this.TestEnumBaseTypeImpl).ConfigureAwait(false);
-        }
-
-        [Fact]
-        public async Task TestEnumBaseTypeCodeFix()
-        {
-            string testSource = @"using System;
->>>>>>> 523908f0
 public class Foo
 {{
     public enum Bar : {0}
@@ -419,11 +284,7 @@
 }}
 }}";
 
-<<<<<<< HEAD
-            await this.VerifyCSharpFixAsync(string.Format(testCode, fullName), string.Format(testCode, predefined), cancellationToken: CancellationToken.None);
-=======
-            await this.VerifyEnumTypeFixes(testSource).ConfigureAwait(false);
->>>>>>> 523908f0
+            await this.VerifyCSharpFixAsync(string.Format(testCode, fullName), string.Format(testCode, predefined), cancellationToken: CancellationToken.None).ConfigureAwait(false);
         }
 
         [Theory]
@@ -443,20 +304,9 @@
             await this.VerifyCSharpDiagnosticAsync(string.Format(testCode, fullName), expected, CancellationToken.None).ConfigureAwait(false);
         }
 
-<<<<<<< HEAD
         [Theory]
         [MemberData(nameof(ValueTypes))]
         public async Task TestPointerDeclarationCodeFix(string predefined, string fullName)
-=======
-        [Fact]
-        public async Task TestPointerDeclaration()
-        {
-            await this.TestValueTypeCases(this.TestPointerDeclarationImpl).ConfigureAwait(false);
-        }
-
-        [Fact]
-        public async Task TestPointerDeclarationCodeFix()
->>>>>>> 523908f0
         {
             string testSource = @"namespace System {{
 public class Foo
@@ -468,11 +318,7 @@
 }}
 }}";
 
-<<<<<<< HEAD
-            await this.VerifyCSharpFixAsync(string.Format(testSource, fullName), string.Format(testSource, predefined), cancellationToken: CancellationToken.None);
-=======
-            await this.VerifyValueTypeFixes(testSource).ConfigureAwait(false);
->>>>>>> 523908f0
+            await this.VerifyCSharpFixAsync(string.Format(testSource, fullName), string.Format(testSource, predefined), cancellationToken: CancellationToken.None).ConfigureAwait(false);
         }
 
         [Theory]
@@ -491,20 +337,9 @@
             await this.VerifyCSharpDiagnosticAsync(string.Format(testCode, fullName), expected, CancellationToken.None).ConfigureAwait(false);
         }
 
-<<<<<<< HEAD
         [Theory]
         [MemberData(nameof(AllTypes))]
         public async Task TestArgumentCodeFix(string predefined, string fullName)
-=======
-        [Fact]
-        public async Task TestArgument()
-        {
-            await this.TestAllCases(this.TestArgumentImpl).ConfigureAwait(false);
-        }
-
-        [Fact]
-        public async Task TestArgumentCodeFix()
->>>>>>> 523908f0
         {
             string testSource = @"namespace System {{
 public class Foo
@@ -515,11 +350,7 @@
 }}
 }}";
 
-<<<<<<< HEAD
-            await this.VerifyCSharpFixAsync(string.Format(testSource, fullName), string.Format(testSource, predefined), cancellationToken: CancellationToken.None);
-=======
-            await this.VerifyAllFixes(testSource).ConfigureAwait(false);
->>>>>>> 523908f0
+            await this.VerifyCSharpFixAsync(string.Format(testSource, fullName), string.Format(testSource, predefined), cancellationToken: CancellationToken.None).ConfigureAwait(false);
         }
 
         [Theory]
@@ -545,20 +376,9 @@
             await this.VerifyCSharpDiagnosticAsync(string.Format(testCode, fullName), expected, CancellationToken.None).ConfigureAwait(false);
         }
 
-<<<<<<< HEAD
         [Theory]
         [MemberData(nameof(AllTypes))]
         public async Task TestIndexerCodeFix(string predefined, string fullName)
-=======
-        [Fact]
-        public async Task TestIndexer()
-        {
-            await this.TestAllCases(this.TestIndexerImpl).ConfigureAwait(false);
-        }
-
-        [Fact]
-        public async Task TestIndexerCodeFix()
->>>>>>> 523908f0
         {
             string testSource = @"namespace System {{
 public class Foo
@@ -571,11 +391,7 @@
 }}
 }}";
 
-<<<<<<< HEAD
-            await this.VerifyCSharpFixAsync(string.Format(testSource, fullName), string.Format(testSource, predefined), cancellationToken: CancellationToken.None);
-=======
-            await this.VerifyAllFixes(testSource).ConfigureAwait(false);
->>>>>>> 523908f0
+            await this.VerifyCSharpFixAsync(string.Format(testSource, fullName), string.Format(testSource, predefined), cancellationToken: CancellationToken.None).ConfigureAwait(false);
         }
 
         [Theory]
@@ -602,20 +418,9 @@
             await this.VerifyCSharpDiagnosticAsync(string.Format(testCode, fullName), expected, CancellationToken.None).ConfigureAwait(false);
         }
 
-<<<<<<< HEAD
         [Theory]
         [MemberData(nameof(AllTypes))]
         public async Task TestGenericAndLambdaCodeFix(string predefined, string fullName)
-=======
-        [Fact]
-        public async Task TestGenericAndLambda()
-        {
-            await this.TestAllCases(this.TestGenericAndLambdaImpl).ConfigureAwait(false);
-        }
-
-        [Fact]
-        public async Task TestGenericAndLambdaCodeFix()
->>>>>>> 523908f0
         {
             string testSource = @"using System;
 public class Foo
@@ -628,11 +433,7 @@
     }}
 }}";
 
-<<<<<<< HEAD
-            await this.VerifyCSharpFixAsync(string.Format(testSource, fullName), string.Format(testSource, predefined), cancellationToken: CancellationToken.None);
-=======
-            await this.VerifyAllFixes(testSource).ConfigureAwait(false);
->>>>>>> 523908f0
+            await this.VerifyCSharpFixAsync(string.Format(testSource, fullName), string.Format(testSource, predefined), cancellationToken: CancellationToken.None).ConfigureAwait(false);
         }
 
         [Theory]
@@ -652,20 +453,9 @@
             await this.VerifyCSharpDiagnosticAsync(string.Format(testCode, fullName), expected, CancellationToken.None).ConfigureAwait(false);
         }
 
-<<<<<<< HEAD
         [Theory]
         [MemberData(nameof(AllTypes))]
         public async Task TestArrayCodeFix(string predefined, string fullName)
-=======
-        [Fact]
-        public async Task TestArray()
-        {
-            await this.TestAllCases(this.TestArrayImpl).ConfigureAwait(false);
-        }
-
-        [Fact]
-        public async Task TestArrayCodeFix()
->>>>>>> 523908f0
         {
             string testSource = @"namespace System {{
 public class Foo
@@ -677,11 +467,7 @@
 }}
 }}";
 
-<<<<<<< HEAD
-            await this.VerifyCSharpFixAsync(string.Format(testSource, fullName), string.Format(testSource, predefined), cancellationToken: CancellationToken.None);
-=======
-            await this.VerifyAllFixes(testSource).ConfigureAwait(false);
->>>>>>> 523908f0
+            await this.VerifyCSharpFixAsync(string.Format(testSource, fullName), string.Format(testSource, predefined), cancellationToken: CancellationToken.None).ConfigureAwait(false);
         }
 
         [Theory]
@@ -701,20 +487,9 @@
             await this.VerifyCSharpDiagnosticAsync(string.Format(testCode, fullName), expected, CancellationToken.None).ConfigureAwait(false);
         }
 
-<<<<<<< HEAD
         [Theory]
         [MemberData(nameof(ValueTypes))]
         public async Task TestStackAllocArrayCodeFix(string predefined, string fullName)
-=======
-        [Fact]
-        public async Task TestStackAllocArray()
-        {
-            await this.TestAllCases(this.TestStackAllocArrayImpl).ConfigureAwait(false);
-        }
-
-        [Fact]
-        public async Task TestStackAllocArrayCodeFix()
->>>>>>> 523908f0
         {
             string testSource = @"namespace System {{
 public class Foo
@@ -726,11 +501,7 @@
 }}
 }}";
 
-<<<<<<< HEAD
-            await this.VerifyCSharpFixAsync(string.Format(testSource, fullName), string.Format(testSource, predefined), cancellationToken: CancellationToken.None);
-=======
-            await this.VerifyValueTypeFixes(testSource).ConfigureAwait(false);
->>>>>>> 523908f0
+            await this.VerifyCSharpFixAsync(string.Format(testSource, fullName), string.Format(testSource, predefined), cancellationToken: CancellationToken.None).ConfigureAwait(false);
         }
 
         [Theory]
@@ -755,20 +526,9 @@
             await this.VerifyCSharpDiagnosticAsync(string.Format(testCode, fullName), expected, CancellationToken.None).ConfigureAwait(false);
         }
 
-<<<<<<< HEAD
         [Theory]
         [MemberData(nameof(AllTypes))]
         public async Task TestImplicitCastCodeFix(string predefined, string fullName)
-=======
-        [Fact]
-        public async Task TestImplicitCast()
-        {
-            await this.TestAllCases(this.TestImplicitCastImpl).ConfigureAwait(false);
-        }
-
-        [Fact]
-        public async Task TestImplicitCastCodeFix()
->>>>>>> 523908f0
         {
             string testSource = @"namespace System {{
 public class Foo
@@ -781,7 +541,7 @@
 }}
 }}";
 
-            await this.VerifyCSharpFixAsync(string.Format(testSource, fullName), string.Format(testSource, predefined), cancellationToken: CancellationToken.None);
+            await this.VerifyCSharpFixAsync(string.Format(testSource, fullName), string.Format(testSource, predefined), cancellationToken: CancellationToken.None).ConfigureAwait(false);
         }
 
         [Theory]
@@ -795,7 +555,7 @@
 }}";
             DiagnosticResult expected = this.CSharpDiagnostic().WithLocation(2, 20);
 
-            await this.VerifyCSharpDiagnosticAsync(string.Format(testCode, fullName), expected, CancellationToken.None);
+            await this.VerifyCSharpDiagnosticAsync(string.Format(testCode, fullName), expected, CancellationToken.None).ConfigureAwait(false);
         }
 
         [Theory]
@@ -808,11 +568,7 @@
 {{
 }}";
 
-<<<<<<< HEAD
             await this.VerifyCSharpFixAsync(string.Format(testCode, fullName), string.Format(testCode, predefined), cancellationToken: CancellationToken.None);
-=======
-            await this.VerifyValueTypeFixes(testSource).ConfigureAwait(false);
->>>>>>> 523908f0
         }
 
         [Theory]
@@ -859,20 +615,9 @@
             await this.VerifyCSharpDiagnosticAsync(string.Format(testCode, fullName), expected, CancellationToken.None).ConfigureAwait(false);
         }
 
-<<<<<<< HEAD
         [Theory]
         [MemberData(nameof(ReferenceTypes))]
         public async Task TestExplicitCastCodeFix(string predefined, string fullName)
-=======
-        [Fact]
-        public async Task TestExplicitCast()
-        {
-            await this.TestReferenceTypeCases(this.TestExplicitCastImpl).ConfigureAwait(false);
-        }
-
-        [Fact]
-        public async Task TestExplicitCastCodeFix()
->>>>>>> 523908f0
         {
             string testSource = @"namespace System {{
 public class Foo
@@ -884,11 +629,7 @@
 }}
 }}";
 
-<<<<<<< HEAD
-            await this.VerifyCSharpFixAsync(string.Format(testSource, fullName), string.Format(testSource, predefined), cancellationToken: CancellationToken.None);
-=======
-            await this.VerifyValueTypeFixes(testSource).ConfigureAwait(false);
->>>>>>> 523908f0
+            await this.VerifyCSharpFixAsync(string.Format(testSource, fullName), string.Format(testSource, predefined), cancellationToken: CancellationToken.None).ConfigureAwait(false);
         }
 
         [Theory]
@@ -912,17 +653,7 @@
         [MemberData(nameof(ValueTypes))]
         public async Task TestNullableCodeFix(string predefined, string fullName)
         {
-<<<<<<< HEAD
-            string testSource = @"namespace System {{
-=======
-            await this.TestValueTypeCases(this.TestNullableImpl).ConfigureAwait(false);
-        }
-
-        [Fact]
-        public async Task TestNullableCodeFix()
-        {
-            string testSource = @"using System;
->>>>>>> 523908f0
+            string testSource = @"namespace System {{
 public class Foo
 {{
     public void Bar()
@@ -932,11 +663,7 @@
 }}
 }}";
 
-<<<<<<< HEAD
-            await this.VerifyCSharpFixAsync(string.Format(testSource, fullName), string.Format(testSource, predefined), cancellationToken: CancellationToken.None);
-=======
-            await this.VerifyValueTypeFixes(testSource).ConfigureAwait(false);
->>>>>>> 523908f0
+            await this.VerifyCSharpFixAsync(string.Format(testSource, fullName), string.Format(testSource, predefined), cancellationToken: CancellationToken.None).ConfigureAwait(false);
         }
 
         [Fact]
@@ -1082,18 +809,10 @@
     }}
 }}
 ";
-<<<<<<< HEAD
-=======
-            foreach (var item in AllTypes)
-            {
-                await this.VerifyCSharpDiagnosticAsync(string.Format(testCode, "System." + item.Item2), EmptyDiagnosticResults, CancellationToken.None).ConfigureAwait(false);
-            }
->>>>>>> 523908f0
-
-            await this.VerifyCSharpDiagnosticAsync(string.Format(testCode, fullName), EmptyDiagnosticResults, CancellationToken.None);
-        }
-
-<<<<<<< HEAD
+
+            await this.VerifyCSharpDiagnosticAsync(string.Format(testCode, fullName), EmptyDiagnosticResults, CancellationToken.None).ConfigureAwait(false);
+        }
+
         [Theory]
         [MemberData(nameof(AllTypes))]
         public async Task TestNameOfInnerMethod(string predefined, string fullName)
@@ -1112,14 +831,7 @@
 ";
 
             DiagnosticResult expected = this.CSharpDiagnostic().WithLocation(8, 34);
-            await this.VerifyCSharpDiagnosticAsync(string.Format(testCode, fullName), expected, CancellationToken.None);
-=======
-            foreach (var item in AllTypes)
-            {
-                await this.VerifyCSharpDiagnosticAsync(string.Format(testCode, "System." + item.Item2 + ".ToString"), expected, CancellationToken.None).ConfigureAwait(false);
-                await this.VerifyCSharpFixAsync(string.Format(testCode, "System." + item.Item2 + ".ToString"), string.Format(testCode, item.Item1 + ".ToString")).ConfigureAwait(false);
-            }
->>>>>>> 523908f0
+            await this.VerifyCSharpDiagnosticAsync(string.Format(testCode, fullName), expected, CancellationToken.None).ConfigureAwait(false);
         }
 
         [Theory]
@@ -1138,17 +850,8 @@
     }}
 }}
 ";
-<<<<<<< HEAD
-
-            await this.VerifyCSharpFixAsync(string.Format(testCode, fullName), string.Format(testCode, predefined), cancellationToken:  CancellationToken.None);
-=======
-            DiagnosticResult expected = this.CSharpDiagnostic().WithLocation(8, 41);
-            foreach (var item in AllTypes)
-            {
-                await this.VerifyCSharpDiagnosticAsync(string.Format(testCode, "System." + item.Item2), expected, CancellationToken.None).ConfigureAwait(false);
-                await this.VerifyCSharpDiagnosticAsync(string.Format(testCode, item.Item1), EmptyDiagnosticResults, CancellationToken.None).ConfigureAwait(false);
-            }
->>>>>>> 523908f0
+
+            await this.VerifyCSharpFixAsync(string.Format(testCode, fullName), string.Format(testCode, predefined), cancellationToken:  CancellationToken.None).ConfigureAwait(false);
         }
 
         protected override DiagnosticAnalyzer GetCSharpDiagnosticAnalyzer()
