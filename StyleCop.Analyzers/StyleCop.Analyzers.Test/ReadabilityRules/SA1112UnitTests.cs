﻿using System.Threading;
using System.Threading.Tasks;
using Microsoft.CodeAnalysis.Diagnostics;
using StyleCop.Analyzers.ReadabilityRules;
using TestHelper;
using Xunit;

namespace StyleCop.Analyzers.Test.ReadabilityRules
{
    public class SA1112UnitTests : CodeFixVerifier
    {
        [Fact]
        public async Task TestEmptySource()
        {
            var testCode = string.Empty;
            await this.VerifyCSharpDiagnosticAsync(testCode, EmptyDiagnosticResults, CancellationToken.None).ConfigureAwait(false);
        }

        [Fact]
        public async Task TestMethodWithNoParametersClosingParanthesisOnTheNextLine()
        {
            var testCode = @"
class Foo
{
    public void Bar(
)
    {

    }
}";

            DiagnosticResult expected = this.CSharpDiagnostic().WithLocation(5, 1);

            await this.VerifyCSharpDiagnosticAsync(testCode, expected, CancellationToken.None).ConfigureAwait(false);
        }

        [Fact]
        public async Task TestMethodWithNoParametersClosingParanthesisOnTheSameLine()
        {
            var testCode = @"
class Foo
{
    public void Bar()
    {

    }
}";

            await this.VerifyCSharpDiagnosticAsync(testCode, EmptyDiagnosticResults, CancellationToken.None).ConfigureAwait(false);
        }

        [Fact]
        public async Task TestMethodWithParametersClosingParanthesisOnTheNextLine()
        {
            var testCode = @"
class Foo
{
    public void Bar(
string s)
    {

    }
}";

<<<<<<< HEAD
            await this.VerifyCSharpDiagnosticAsync(testCode, EmptyDiagnosticResults, CancellationToken.None);
=======

            await this.VerifyCSharpDiagnosticAsync(testCode, EmptyDiagnosticResults, CancellationToken.None).ConfigureAwait(false);
>>>>>>> 523908f0
        }

        [Fact]
        public async Task TestConstructorWithNoParametersClosingParanthesisOnTheNextLine()
        {
            var testCode = @"
class Foo
{
    public Foo(
)
    {

    }
}";

            DiagnosticResult expected = this.CSharpDiagnostic().WithLocation(5, 1);

            await this.VerifyCSharpDiagnosticAsync(testCode, expected, CancellationToken.None).ConfigureAwait(false);
        }

        [Fact]
        public async Task TestConstructorWithNoParametersClosingParanthesisOnTheSameLine()
        {
            var testCode = @"
class Foo
{
    public Foo()
    {

    }
}";

            await this.VerifyCSharpDiagnosticAsync(testCode, EmptyDiagnosticResults, CancellationToken.None).ConfigureAwait(false);
        }

        [Fact]
        public async Task TestConstructorWithParametersClosingParanthesisOnTheNextLine()
        {
            var testCode = @"
class Foo
{
    public Foo(
string s)
    {

    }
}";

<<<<<<< HEAD
            await this.VerifyCSharpDiagnosticAsync(testCode, EmptyDiagnosticResults, CancellationToken.None);
=======

            await this.VerifyCSharpDiagnosticAsync(testCode, EmptyDiagnosticResults, CancellationToken.None).ConfigureAwait(false);
>>>>>>> 523908f0
        }

        [Fact]
        public async Task TestMethodCallNoParametersClosingParanthesisOnTheNextLine()
        {
            var testCode = @"
class Foo
{
    public void Bar()
    {
        var s = ToString(
);
    }
}";

            DiagnosticResult expected = this.CSharpDiagnostic().WithLocation(7, 1);

            await this.VerifyCSharpDiagnosticAsync(testCode, expected, CancellationToken.None).ConfigureAwait(false);
        }

        [Fact]
        public async Task TestMethodCallWithParametersClosingParanthesisOnTheNextLine()
        {
            var testCode = @"
class Foo
{
    public void Bar()
    {
        var s = this.Equals(new Foo()
);
    }
}";

            await this.VerifyCSharpDiagnosticAsync(testCode, EmptyDiagnosticResults, CancellationToken.None).ConfigureAwait(false);
        }

        [Fact]
        public async Task TestMethodCallNoParametersClosingParanthesisOnTheSameLine()
        {
            var testCode = @"
class Foo
{
    public void Bar()
    {
        var s = ToString();
    }
}";

            await this.VerifyCSharpDiagnosticAsync(testCode, EmptyDiagnosticResults, CancellationToken.None).ConfigureAwait(false);
        }

        [Fact]
        public async Task TestConstructorCallNoParametersClosingParanthesisOnTheNextLine()
        {
            var testCode = @"
class Foo
{
    public void Bar()
    {
        var o = new object(
);
    }
}";

            DiagnosticResult expected = this.CSharpDiagnostic().WithLocation(7, 1);

            await this.VerifyCSharpDiagnosticAsync(testCode, expected, CancellationToken.None).ConfigureAwait(false);
        }

        [Fact]
        public async Task TestConstructorCallWithParametersClosingParanthesisOnTheNextLine()
        {
            var testCode = @"
public class CtorWithParams
{
    public CtorWithParams(string s)
    {
    }
}
class Foo
{
    public void Bar()
    {
        var o = new CtorWithParams(string.Empty
);
    }
}";

            await this.VerifyCSharpDiagnosticAsync(testCode, EmptyDiagnosticResults, CancellationToken.None).ConfigureAwait(false);
        }

        [Fact]
        public async Task TestConstructorCallNoParametersClosingParanthesisOnTheSameLine()
        {
            var testCode = @"
class Foo
{
    public void Bar()
    {
        var o = new object();
    }
}";

<<<<<<< HEAD
            await this.VerifyCSharpDiagnosticAsync(testCode, EmptyDiagnosticResults, CancellationToken.None);
=======

            await this.VerifyCSharpDiagnosticAsync(testCode, EmptyDiagnosticResults, CancellationToken.None).ConfigureAwait(false);
>>>>>>> 523908f0
        }

        [Fact]
        public async Task TestIndexerWithParametersClosingParanthesisOnTheNextLine()
        {
            var testCode = @"
class Foo
{
    public int this[int index
]
    {
        get
        {
            return 1;
        }    
    }
}";

            await this.VerifyCSharpDiagnosticAsync(testCode, EmptyDiagnosticResults, CancellationToken.None).ConfigureAwait(false);
        }

        [Fact]
        public async Task TestCreationOfObjectNoOpeningClosingParenthesis()
        {
            var testCode = @"
public class Foo
{
    public void Bar()
    {
        System.Collections.Generic.Dictionary<int, int> cache = new System.Collections.Generic.Dictionary<int, int> { { 3, 3 } };
    }
}";

            await this.VerifyCSharpDiagnosticAsync(testCode, EmptyDiagnosticResults, CancellationToken.None).ConfigureAwait(false);
        }

        protected override DiagnosticAnalyzer GetCSharpDiagnosticAnalyzer()
        {
            return new SA1112ClosingParenthesisMustBeOnLineOfOpeningParenthesis();
        }
    }
}<|MERGE_RESOLUTION|>--- conflicted
+++ resolved
@@ -62,12 +62,7 @@
     }
 }";
 
-<<<<<<< HEAD
-            await this.VerifyCSharpDiagnosticAsync(testCode, EmptyDiagnosticResults, CancellationToken.None);
-=======
-
-            await this.VerifyCSharpDiagnosticAsync(testCode, EmptyDiagnosticResults, CancellationToken.None).ConfigureAwait(false);
->>>>>>> 523908f0
+            await this.VerifyCSharpDiagnosticAsync(testCode, EmptyDiagnosticResults, CancellationToken.None).ConfigureAwait(false);
         }
 
         [Fact]
@@ -116,12 +111,7 @@
     }
 }";
 
-<<<<<<< HEAD
-            await this.VerifyCSharpDiagnosticAsync(testCode, EmptyDiagnosticResults, CancellationToken.None);
-=======
-
-            await this.VerifyCSharpDiagnosticAsync(testCode, EmptyDiagnosticResults, CancellationToken.None).ConfigureAwait(false);
->>>>>>> 523908f0
+            await this.VerifyCSharpDiagnosticAsync(testCode, EmptyDiagnosticResults, CancellationToken.None).ConfigureAwait(false);
         }
 
         [Fact]
@@ -225,12 +215,7 @@
     }
 }";
 
-<<<<<<< HEAD
-            await this.VerifyCSharpDiagnosticAsync(testCode, EmptyDiagnosticResults, CancellationToken.None);
-=======
-
-            await this.VerifyCSharpDiagnosticAsync(testCode, EmptyDiagnosticResults, CancellationToken.None).ConfigureAwait(false);
->>>>>>> 523908f0
+            await this.VerifyCSharpDiagnosticAsync(testCode, EmptyDiagnosticResults, CancellationToken.None).ConfigureAwait(false);
         }
 
         [Fact]
