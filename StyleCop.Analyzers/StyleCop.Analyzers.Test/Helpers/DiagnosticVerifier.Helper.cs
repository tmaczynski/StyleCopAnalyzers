﻿using Microsoft.CodeAnalysis;
using Microsoft.CodeAnalysis.CSharp;
using Microsoft.CodeAnalysis.Diagnostics;
using Microsoft.CodeAnalysis.Text;
using System;
using System.Collections.Generic;
using System.Collections.Immutable;
using System.Linq;
using System.Threading;
using System.Threading.Tasks;

namespace TestHelper
{
    /// <summary>
    /// Class for turning strings into documents and getting the diagnostics on them.
    /// All methods are static.
    /// </summary>
    public abstract partial class DiagnosticVerifier
    {
        private static readonly MetadataReference CorlibReference = MetadataReference.CreateFromAssembly(typeof(object).Assembly).WithAliases(ImmutableArray.Create("global", "corlib"));
        private static readonly MetadataReference SystemReference = MetadataReference.CreateFromAssembly(typeof(System.Diagnostics.Debug).Assembly).WithAliases(ImmutableArray.Create("global", "system"));
        private static readonly MetadataReference SystemCoreReference = MetadataReference.CreateFromAssembly(typeof(Enumerable).Assembly);
        private static readonly MetadataReference CSharpSymbolsReference = MetadataReference.CreateFromAssembly(typeof(CSharpCompilation).Assembly);
        private static readonly MetadataReference CodeAnalysisReference = MetadataReference.CreateFromAssembly(typeof(Compilation).Assembly);

        private static readonly string DefaultFilePathPrefix = "Test";
        private static readonly string CSharpDefaultFileExt = "cs";
        private static readonly string VisualBasicDefaultExt = "vb";
        private static readonly string CSharpDefaultFilePath = DefaultFilePathPrefix + 0 + "." + CSharpDefaultFileExt;
        private static readonly string VisualBasicDefaultFilePath = DefaultFilePathPrefix + 0 + "." + VisualBasicDefaultExt;
        private static readonly string TestProjectName = "TestProject";

        /// <summary>
        /// Given classes in the form of strings, their language, and an <see cref="DiagnosticAnalyzer"/> to apply to
        /// it, return the <see cref="Diagnostic"/>s found in the string after converting it to a
        /// <see cref="Document"/>.
        /// </summary>
        /// <param name="sources">Classes in the form of strings.</param>
        /// <param name="language">The language the source classes are in. Values may be taken from the
        /// <see cref="LanguageNames"/> class.</param>
        /// <param name="analyzer">The analyzer to be run on the sources.</param>
        /// <param name="cancellationToken">The <see cref="CancellationToken"/> that the task will observe.</param>
        /// <returns>A collection of <see cref="Diagnostic"/>s that surfaced in the source code, sorted by
        /// <see cref="Diagnostic.Location"/>.</returns>
        private static Task<ImmutableArray<Diagnostic>> GetSortedDiagnosticsAsync(string[] sources, string language, DiagnosticAnalyzer analyzer, CancellationToken cancellationToken)
        {
            return GetSortedDiagnosticsFromDocumentsAsync(analyzer, GetDocuments(sources, language), cancellationToken);
        }

        /// <summary>
        /// Given an analyzer and a collection of documents to apply it to, run the analyzer and gather an array of
        /// diagnostics found. The returned diagnostics are then ordered by location in the source documents.
        /// </summary>
        /// <param name="analyzer">The analyzer to run on the documents.</param>
        /// <param name="documents">The <see cref="Document"/>s that the analyzer will be run on.</param>
        /// <param name="cancellationToken">The <see cref="CancellationToken"/> that the task will observe.</param>
        /// <returns>A collection of <see cref="Diagnostic"/>s that surfaced in the source code, sorted by
        /// <see cref="Diagnostic.Location"/>.</returns>
        protected static async Task<ImmutableArray<Diagnostic>> GetSortedDiagnosticsFromDocumentsAsync(DiagnosticAnalyzer analyzer, Document[] documents, CancellationToken cancellationToken)
        {
            var projects = new HashSet<Project>();
            foreach (var document in documents)
            {
                projects.Add(document.Project);
            }

            var supportedDiagnosticsSpecificOptions = new Dictionary<string, ReportDiagnostic>();
            foreach (var diagnostic in analyzer.SupportedDiagnostics)
            {
<<<<<<< HEAD
                supportedDiagnosticsSpecificOptions[diagnostic.Id] = ReportDiagnostic.Warn;
=======
                // make sure the analyzers we are testing are enabled
                supportedDiagnosticsSpecificOptions[diagnostic.Id] = ReportDiagnostic.Default;
>>>>>>> 5d1449f2
            }

            var diagnostics = ImmutableArray.CreateBuilder<Diagnostic>();
            foreach (var project in projects)
            {
<<<<<<< HEAD
                // enable all analyzer diagnostics, even the ones that are disabled by default
                var modifiedSpecificDiagnosticOptions = project.CompilationOptions.SpecificDiagnosticOptions.AddRange(supportedDiagnosticsSpecificOptions);
=======
                // update the project compilation options
                var modifiedSpecificDiagnosticOptions = project.CompilationOptions.SpecificDiagnosticOptions.SetItems(supportedDiagnosticsSpecificOptions);
>>>>>>> 5d1449f2
                var modifiedCompilationOptions = project.CompilationOptions.WithSpecificDiagnosticOptions(modifiedSpecificDiagnosticOptions);
                var processedProject = project.WithCompilationOptions(modifiedCompilationOptions);

                var compilation = await processedProject.GetCompilationAsync(cancellationToken).ConfigureAwait(false);
                var compilationWithAnalyzers = compilation.WithAnalyzers(ImmutableArray.Create(analyzer), null, cancellationToken);
                var compilerDiagnostics = compilation.GetDiagnostics(cancellationToken);
                var compilerErrors = compilerDiagnostics.Where(i => i.Severity == DiagnosticSeverity.Error);
                var diags = await compilationWithAnalyzers.GetAnalyzerDiagnosticsAsync().ConfigureAwait(false);
                foreach (var diag in diags.Concat(compilerErrors))
                {
                    if (diag.Location == Location.None || diag.Location.IsInMetadata)
                    {
                        diagnostics.Add(diag);
                    }
                    else
                    {
                        for (int i = 0; i < documents.Length; i++)
                        {
                            var document = documents[i];
                            var tree = await document.GetSyntaxTreeAsync(cancellationToken).ConfigureAwait(false);
                            if (tree == diag.Location.SourceTree)
                            {
                                diagnostics.Add(diag);
                            }
                        }
                    }
                }
            }

            var results = SortDistinctDiagnostics(diagnostics);
            return results.ToImmutableArray();
        }

        /// <summary>
        /// Sort <see cref="Diagnostic"/>s by location in source document.
        /// </summary>
        /// <param name="diagnostics">A collection of <see cref="Diagnostic"/>s to be sorted.</param>
        /// <returns>A collection containing the input <paramref name="diagnostics"/>, sorted by
        /// <see cref="Diagnostic.Location"/>.</returns>
        private static Diagnostic[] SortDistinctDiagnostics(IEnumerable<Diagnostic> diagnostics)
        {
            return diagnostics.OrderBy(d => d.Location.SourceSpan.Start).ToArray();
        }

        /// <summary>
        /// Given an array of strings as sources and a language, turn them into a <see cref="Project"/> and return the
        /// documents and spans of it.
        /// </summary>
        /// <param name="sources">Classes in the form of strings.</param>
        /// <param name="language">The language the source classes are in. Values may be taken from the
        /// <see cref="LanguageNames"/> class.</param>
        /// <returns>A collection of <see cref="Document"/>s representing the sources.</returns>
        private static Document[] GetDocuments(string[] sources, string language)
        {
            if (language != LanguageNames.CSharp && language != LanguageNames.VisualBasic)
            {
                throw new ArgumentException("Unsupported Language");
            }

            for (int i = 0; i < sources.Length; i++)
            {
                string fileName = language == LanguageNames.CSharp ? "Test" + i + ".cs" : "Test" + i + ".vb";
            }

            var project = CreateProject(sources, language);
            var documents = project.Documents.ToArray();

            if (sources.Length != documents.Length)
            {
                throw new SystemException("Amount of sources did not match amount of Documents created");
            }

            return documents;
        }

        /// <summary>
        /// Create a <see cref="Document"/> from a string through creating a project that contains it.
        /// </summary>
        /// <param name="source">Classes in the form of a string.</param>
        /// <param name="language">The language the source classes are in. Values may be taken from the
        /// <see cref="LanguageNames"/> class.</param>
        /// <returns>A <see cref="Document"/> created from the source string.</returns>
        protected static Document CreateDocument(string source, string language = LanguageNames.CSharp)
        {
            return CreateProject(new[] { source }, language).Documents.Single();
        }

        /// <summary>
        /// Create a project using the input strings as sources.
        /// </summary>
        /// <param name="sources">Classes in the form of strings.</param>
        /// <param name="language">The language the source classes are in. Values may be taken from the
        /// <see cref="LanguageNames"/> class.</param>
        /// <returns>A <see cref="Project"/> created out of the <see cref="Document"/>s created from the source
        /// strings.</returns>
        private static Project CreateProject(string[] sources, string language = LanguageNames.CSharp)
        {
            string fileNamePrefix = DefaultFilePathPrefix;
            string fileExt = language == LanguageNames.CSharp ? CSharpDefaultFileExt : VisualBasicDefaultExt;

            var projectId = ProjectId.CreateNewId(debugName: TestProjectName);

            var solution = new AdhocWorkspace()
                .CurrentSolution
                .AddProject(projectId, TestProjectName, TestProjectName, language)
                .WithProjectCompilationOptions(projectId, new CSharpCompilationOptions(OutputKind.DynamicallyLinkedLibrary, allowUnsafe: true))
                .AddMetadataReference(projectId, CorlibReference)
                .AddMetadataReference(projectId, SystemReference)
                .AddMetadataReference(projectId, SystemCoreReference)
                .AddMetadataReference(projectId, CSharpSymbolsReference)
                .AddMetadataReference(projectId, CodeAnalysisReference);

            int count = 0;
            foreach (var source in sources)
            {
                var newFileName = fileNamePrefix + count + "." + fileExt;
                var documentId = DocumentId.CreateNewId(projectId, debugName: newFileName);
                solution = solution.AddDocument(documentId, newFileName, SourceText.From(source));
                count++;
            }

            return solution.GetProject(projectId);
        }

        protected DiagnosticResult CSharpDiagnostic(string diagnosticId = null)
        {
            DiagnosticAnalyzer analyzer = this.GetCSharpDiagnosticAnalyzer();
            var supportedDiagnostics = analyzer.SupportedDiagnostics;
            if (diagnosticId == null)
            {
                return new DiagnosticResult(supportedDiagnostics.Single());
            }
            else
            {
                return new DiagnosticResult(supportedDiagnostics.Single(i => i.Id == diagnosticId));
            }
        }
    }
}<|MERGE_RESOLUTION|>--- conflicted
+++ resolved
@@ -67,24 +67,15 @@
             var supportedDiagnosticsSpecificOptions = new Dictionary<string, ReportDiagnostic>();
             foreach (var diagnostic in analyzer.SupportedDiagnostics)
             {
-<<<<<<< HEAD
-                supportedDiagnosticsSpecificOptions[diagnostic.Id] = ReportDiagnostic.Warn;
-=======
                 // make sure the analyzers we are testing are enabled
                 supportedDiagnosticsSpecificOptions[diagnostic.Id] = ReportDiagnostic.Default;
->>>>>>> 5d1449f2
             }
 
             var diagnostics = ImmutableArray.CreateBuilder<Diagnostic>();
             foreach (var project in projects)
             {
-<<<<<<< HEAD
-                // enable all analyzer diagnostics, even the ones that are disabled by default
-                var modifiedSpecificDiagnosticOptions = project.CompilationOptions.SpecificDiagnosticOptions.AddRange(supportedDiagnosticsSpecificOptions);
-=======
                 // update the project compilation options
                 var modifiedSpecificDiagnosticOptions = project.CompilationOptions.SpecificDiagnosticOptions.SetItems(supportedDiagnosticsSpecificOptions);
->>>>>>> 5d1449f2
                 var modifiedCompilationOptions = project.CompilationOptions.WithSpecificDiagnosticOptions(modifiedSpecificDiagnosticOptions);
                 var processedProject = project.WithCompilationOptions(modifiedCompilationOptions);
 
