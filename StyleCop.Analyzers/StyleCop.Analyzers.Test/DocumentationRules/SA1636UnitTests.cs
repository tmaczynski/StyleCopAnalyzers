--- conflicted
+++ resolved
@@ -101,21 +101,6 @@
         }
 
         /// <summary>
-<<<<<<< HEAD
-        /// Verifies that a file header with an incorrect copyright text the fix only replaces the text.
-        /// </summary>
-        /// <returns>A <see cref="Task"/> representing the asynchronous unit test.</returns>
-        [Fact]
-        public async Task TestFileHeaderFixWithReplaceCopyrightTagTextAsync()
-        {
-            var testCode = @"// <author>
-//   John Doe
-// </author>
-// <copyright file=""Test0.cs"" company=""FooCorp"">
-//   Copyright (c) Not FooCorp. All rights reserved.
-// </copyright>
-// <summary>This is a test file.</summary>
-=======
         /// Verifies that a file header will ignore spurious leading / trailing whitespaces (for multiple line comments)
         /// This is a regression for #1356
         /// </summary>
@@ -130,21 +115,11 @@
 //
 //   Line #3
 // </copyright>
->>>>>>> be984ba9
-
-namespace Bar
-{
-}
-";
-<<<<<<< HEAD
-            var fixedCode = @"// <author>
-//   John Doe
-// </author>
-// <copyright file=""Test0.cs"" company=""FooCorp"">
-// Copyright (c) FooCorp. All rights reserved.
-// </copyright>
-// <summary>This is a test file.</summary>
-=======
+
+namespace Bar
+{
+}
+";
 
             var testCode2 = @"/* <copyright file=""Test1.cs"" company=""FooCorp"">
   copyright (c) FooCorp. All rights reserved.
@@ -208,26 +183,54 @@
 
   Line #3
 */
->>>>>>> be984ba9
-
-namespace Bar
-{
-}
-";
-
-<<<<<<< HEAD
+
+namespace Bar
+{
+}
+";
+
+            await this.VerifyCSharpDiagnosticAsync(new[] { testCode1, testCode2, testCode3 }, EmptyDiagnosticResults, CancellationToken.None).ConfigureAwait(false);
+        }
+
+        /// <inheritdoc/>
+        /// <summary>
+        /// Verifies that a file header with an incorrect copyright text the fix only replaces the text.
+        /// </summary>
+        /// <returns>A <see cref="Task"/> representing the asynchronous unit test.</returns>
+        [Fact]
+        public async Task TestFileHeaderFixWithReplaceCopyrightTagTextAsync()
+        {
+            var testCode = @"// <author>
+//   John Doe
+// </author>
+// <copyright file=""Test0.cs"" company=""FooCorp"">
+//   Copyright (c) Not FooCorp. All rights reserved.
+// </copyright>
+// <summary>This is a test file.</summary>
+
+namespace Bar
+{
+}
+";
+            var fixedCode = @"// <author>
+//   John Doe
+// </author>
+// <copyright file=""Test0.cs"" company=""FooCorp"">
+// Copyright (c) FooCorp. All rights reserved.
+// </copyright>
+// <summary>This is a test file.</summary>
+
+namespace Bar
+{
+}
+";
+
             var expectedDiagnostic = this.CSharpDiagnostic(FileHeaderAnalyzers.SA1636Descriptor).WithLocation(4, 4);
             await this.VerifyCSharpDiagnosticAsync(testCode, expectedDiagnostic, CancellationToken.None).ConfigureAwait(false);
             await this.VerifyCSharpDiagnosticAsync(fixedCode, EmptyDiagnosticResults, CancellationToken.None).ConfigureAwait(false);
             await this.VerifyCSharpFixAsync(testCode, fixedCode).ConfigureAwait(false);
         }
 
-=======
-            await this.VerifyCSharpDiagnosticAsync(new[] { testCode1, testCode2, testCode3 }, EmptyDiagnosticResults, CancellationToken.None).ConfigureAwait(false);
-        }
-
-        /// <inheritdoc/>
->>>>>>> be984ba9
         protected override CodeFixProvider GetCSharpCodeFixProvider()
         {
             return new FileHeaderCodeFixProvider();
