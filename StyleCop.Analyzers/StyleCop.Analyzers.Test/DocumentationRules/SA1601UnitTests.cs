﻿namespace StyleCop.Analyzers.Test.DocumentationRules
{
    using System.Threading;
    using System.Threading.Tasks;
    using Microsoft.CodeAnalysis.Diagnostics;
    using StyleCop.Analyzers.DocumentationRules;
    using TestHelper;
    using Xunit;

    /// <summary>
    /// This class contains unit tests for <see cref="SA1601PartialElementsMustBeDocumented"/>-
    /// </summary>
    public class SA1601UnitTests : CodeFixVerifier
    {
        [Fact]
        public async Task TestEmptySource()
        {
            var testCode = string.Empty;
            await this.VerifyCSharpDiagnosticAsync(testCode, EmptyDiagnosticResults, CancellationToken.None).ConfigureAwait(false);
        }

        [Theory]
        [InlineData("class")]
        [InlineData("struct")]
        [InlineData("interface")]
        public async Task TestPartialTypeWithDocumentation(string typeKeyword)
        {
            var testCode = @"
/// <summary>
/// Some Documentation
/// </summary>
public partial {0} TypeName
{{
}}";
<<<<<<< HEAD
            await this.VerifyCSharpDiagnosticAsync(string.Format(testCode, typeKeyword), EmptyDiagnosticResults, CancellationToken.None);
=======
            await this.VerifyCSharpDiagnosticAsync(string.Format(testCode, "class"), EmptyDiagnosticResults, CancellationToken.None).ConfigureAwait(false);
            await this.VerifyCSharpDiagnosticAsync(string.Format(testCode, "struct"), EmptyDiagnosticResults, CancellationToken.None).ConfigureAwait(false);
            await this.VerifyCSharpDiagnosticAsync(string.Format(testCode, "interface"), EmptyDiagnosticResults, CancellationToken.None).ConfigureAwait(false);
>>>>>>> 523908f0
        }

        [Theory]
        [InlineData("class")]
        [InlineData("struct")]
        [InlineData("interface")]
        public async Task TestPartialTypeWithoutDocumentation(string typeKeyword)
        {
            var testCode = @"
public partial {0}
TypeName
{{
}}";

            DiagnosticResult expected = this.CSharpDiagnostic().WithLocation(3, 1);

<<<<<<< HEAD
            await this.VerifyCSharpDiagnosticAsync(string.Format(testCode, typeKeyword), expected, CancellationToken.None);
=======
            await this.VerifyCSharpDiagnosticAsync(string.Format(testCode, "class"), expected, CancellationToken.None).ConfigureAwait(false);
            await this.VerifyCSharpDiagnosticAsync(string.Format(testCode, "struct"), expected, CancellationToken.None).ConfigureAwait(false);
            await this.VerifyCSharpDiagnosticAsync(string.Format(testCode, "interface"), expected, CancellationToken.None).ConfigureAwait(false);
>>>>>>> 523908f0
        }

        [Theory]
        [InlineData("class")]
        [InlineData("struct")]
        [InlineData("interface")]
        public async Task TestPartialClassWithEmptyDocumentation(string typeKeyword)
        {
            var testCode = @"
/// <summary>
/// 
/// </summary>
public partial {0} 
TypeName
{{
}}";

            DiagnosticResult expected = this.CSharpDiagnostic().WithLocation(6, 1);

<<<<<<< HEAD
            await this.VerifyCSharpDiagnosticAsync(string.Format(testCode, typeKeyword), expected, CancellationToken.None);
=======
            await this.VerifyCSharpDiagnosticAsync(string.Format(testCode, "class"), expected, CancellationToken.None).ConfigureAwait(false);
            await this.VerifyCSharpDiagnosticAsync(string.Format(testCode, "struct"), expected, CancellationToken.None).ConfigureAwait(false);
            await this.VerifyCSharpDiagnosticAsync(string.Format(testCode, "interface"), expected, CancellationToken.None).ConfigureAwait(false);
>>>>>>> 523908f0
        }

        [Fact]
        public async Task TestPartialMethodWithDocumentation()
        {
            var testCode = @"
/// <summary>
/// Some Documentation
/// </summary>
public partial class TypeName
{
    /// <summary>
    /// Some Documentation
    /// </summary>
    partial void MemberName();
<<<<<<< HEAD
}";
            await this.VerifyCSharpDiagnosticAsync(testCode, EmptyDiagnosticResults, CancellationToken.None);
=======
}}";
            await this.VerifyCSharpDiagnosticAsync(testCode, EmptyDiagnosticResults, CancellationToken.None).ConfigureAwait(false);
>>>>>>> 523908f0
        }

        [Fact]
        public async Task TestPartialMethodWithoutDocumentation()
        {
            var testCode = @"
/// <summary>
/// Some Documentation
/// </summary>
public partial class TypeName
{
    partial void MemberName();
}";

            DiagnosticResult expected = this.CSharpDiagnostic().WithLocation(7, 18);

            await this.VerifyCSharpDiagnosticAsync(testCode, expected, CancellationToken.None).ConfigureAwait(false);
        }

        [Fact]
        public async Task TestPartialMethodWithEmptyDocumentation()
        {
            var testCode = @"
/// <summary>
/// Some Documentation
/// </summary>
public partial class TypeName
{
    /// <summary>
    /// 
    /// </summary>
    partial void MemberName();
}";

            DiagnosticResult expected = this.CSharpDiagnostic().WithLocation(10, 18);

            await this.VerifyCSharpDiagnosticAsync(testCode, expected, CancellationToken.None).ConfigureAwait(false);
        }

        protected override DiagnosticAnalyzer GetCSharpDiagnosticAnalyzer()
        {
            return new SA1601PartialElementsMustBeDocumented();
        }
    }
}<|MERGE_RESOLUTION|>--- conflicted
+++ resolved
@@ -32,13 +32,7 @@
 public partial {0} TypeName
 {{
 }}";
-<<<<<<< HEAD
-            await this.VerifyCSharpDiagnosticAsync(string.Format(testCode, typeKeyword), EmptyDiagnosticResults, CancellationToken.None);
-=======
-            await this.VerifyCSharpDiagnosticAsync(string.Format(testCode, "class"), EmptyDiagnosticResults, CancellationToken.None).ConfigureAwait(false);
-            await this.VerifyCSharpDiagnosticAsync(string.Format(testCode, "struct"), EmptyDiagnosticResults, CancellationToken.None).ConfigureAwait(false);
-            await this.VerifyCSharpDiagnosticAsync(string.Format(testCode, "interface"), EmptyDiagnosticResults, CancellationToken.None).ConfigureAwait(false);
->>>>>>> 523908f0
+            await this.VerifyCSharpDiagnosticAsync(string.Format(testCode, typeKeyword), EmptyDiagnosticResults, CancellationToken.None).ConfigureAwait(false);
         }
 
         [Theory]
@@ -55,13 +49,7 @@
 
             DiagnosticResult expected = this.CSharpDiagnostic().WithLocation(3, 1);
 
-<<<<<<< HEAD
-            await this.VerifyCSharpDiagnosticAsync(string.Format(testCode, typeKeyword), expected, CancellationToken.None);
-=======
-            await this.VerifyCSharpDiagnosticAsync(string.Format(testCode, "class"), expected, CancellationToken.None).ConfigureAwait(false);
-            await this.VerifyCSharpDiagnosticAsync(string.Format(testCode, "struct"), expected, CancellationToken.None).ConfigureAwait(false);
-            await this.VerifyCSharpDiagnosticAsync(string.Format(testCode, "interface"), expected, CancellationToken.None).ConfigureAwait(false);
->>>>>>> 523908f0
+            await this.VerifyCSharpDiagnosticAsync(string.Format(testCode, typeKeyword), expected, CancellationToken.None).ConfigureAwait(false);
         }
 
         [Theory]
@@ -81,13 +69,7 @@
 
             DiagnosticResult expected = this.CSharpDiagnostic().WithLocation(6, 1);
 
-<<<<<<< HEAD
-            await this.VerifyCSharpDiagnosticAsync(string.Format(testCode, typeKeyword), expected, CancellationToken.None);
-=======
-            await this.VerifyCSharpDiagnosticAsync(string.Format(testCode, "class"), expected, CancellationToken.None).ConfigureAwait(false);
-            await this.VerifyCSharpDiagnosticAsync(string.Format(testCode, "struct"), expected, CancellationToken.None).ConfigureAwait(false);
-            await this.VerifyCSharpDiagnosticAsync(string.Format(testCode, "interface"), expected, CancellationToken.None).ConfigureAwait(false);
->>>>>>> 523908f0
+            await this.VerifyCSharpDiagnosticAsync(string.Format(testCode, typeKeyword), expected, CancellationToken.None).ConfigureAwait(false);
         }
 
         [Fact]
@@ -103,13 +85,8 @@
     /// Some Documentation
     /// </summary>
     partial void MemberName();
-<<<<<<< HEAD
 }";
-            await this.VerifyCSharpDiagnosticAsync(testCode, EmptyDiagnosticResults, CancellationToken.None);
-=======
-}}";
             await this.VerifyCSharpDiagnosticAsync(testCode, EmptyDiagnosticResults, CancellationToken.None).ConfigureAwait(false);
->>>>>>> 523908f0
         }
 
         [Fact]
