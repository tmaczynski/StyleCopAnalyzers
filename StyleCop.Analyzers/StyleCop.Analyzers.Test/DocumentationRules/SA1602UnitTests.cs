--- conflicted
+++ resolved
@@ -32,13 +32,8 @@
     /// Some Documentation
     /// </summary>
     Bar
-<<<<<<< HEAD
 }";
-            await this.VerifyCSharpDiagnosticAsync(testCode, EmptyDiagnosticResults, CancellationToken.None);
-=======
-}}";
             await this.VerifyCSharpDiagnosticAsync(testCode, EmptyDiagnosticResults, CancellationToken.None).ConfigureAwait(false);
->>>>>>> 523908f0
         }
 
         [Fact]
